/* This Source Code Form is subject to the terms of the Mozilla Public
 * License, v. 2.0. If a copy of the MPL was not distributed with this
 * file, You can obtain one at http://mozilla.org/MPL/2.0/. */
package etomica.modules.glass;

import etomica.action.activity.ActivityIntegrate;
import etomica.data.*;
import etomica.data.meter.*;
import etomica.data.types.DataDouble;
import etomica.data.types.DataFunction;
import etomica.data.types.DataGroup;
import etomica.data.types.DataTensor;
import etomica.integrator.IntegratorHard;
import etomica.integrator.IntegratorVelocityVerlet;
import etomica.space.Vector;
import etomica.units.dimensions.Null;
import etomica.util.ParseArgs;
import etomica.util.Statefull;

import java.io.*;
import java.util.ArrayList;
import java.util.Arrays;
import java.util.Comparator;
import java.util.List;

/**
 * This class normally consists of 3 stages:
 * 1. NVT equilibration (numStepsEqIsothermal)
 * 2. NVT collection of total energy (numStepsIsothermal)
 * 3. NVE production run at total energy measured in stage 2 (numSteps)
 *
 * For a soft potential that has trouble melting from the initial configuration, 4 stages can be used:
 * 1. NVT equilibration at a temperature high enough to melt (numStepsEqIsothermal)
 * 2. NVT equilibration at temperature of interest (numStepsEqIsothermal)
 * 3. NVT collection of total energy at temperature of interest (numStepsIsothermal)
 * 4. NVE production run at total energy measured in stage 3 (numSteps)
 *
 * After a simulation finishes, the simulation can be continued from where it ended.  This allows a very long run (which
 * may be necessary to collect long-time dynamics) can be split up across many jobs.  In each case, the run should be
 * specified as consisting of one or more of the 3 stages described above.  A stage which should not be run should have
 * its steps set to 0.  Save/restore does not understand the 4-stage approach; if needed, just do several equilibration
 * runs with different temperatures.  Whatever type of simulation, the job needs to finish (the class does not handle
 * resuming after an interruption).  Each job can continue the last stage from the previous job, or can start the next
 * stage.
 */

public class GlassProd {

    public static void saveObjects(StepsState steps, List<Statefull> objects) {
        try {
            FileWriter fw = new FileWriter("glass.steps");
            steps.saveState(fw);
            fw.close();
            fw = new FileWriter("glass.state");
            for (Statefull s : objects) {
                s.saveState(fw);
            }
            fw.close();
        }
        catch (IOException ex) {
            throw new RuntimeException(ex);
        }
    }

    public static void restoreObjects(List<Statefull> objects) {
        try {
            BufferedReader br = new BufferedReader(new FileReader("glass.state"));
            for (Statefull s : objects) {
                s.restoreState(br);
            }
            br.close();
        } catch (IOException ex) {
            throw new RuntimeException(ex);
        }
    }

    public static void main(String[] args) {
        SimParams params = new SimParams();
        if (args.length > 0) {
            ParseArgs.doParseArgs(params, args);
        } else {
            params.doSwap = true;
            params.potential = SimGlass.PotentialChoice.HS;
            params.nA = 100;
            params.nB = 100;
            // 50%-50% and sigma ratio: 1.4
            // phi=0.35720732795*rho
            // rho=2.7994946401*phi
            //phi=0.05 (rho=0.139974732) to 0.5 (rho=1.39974732005): interval of dPhi=0.05 (10 pts)
            //phi=0.5 (rho=1.39974732005) to 0.6 (1.679696784): interval of dPhi=0.005 (20 pts)
            params.density = 1.3; // 2D params.density = 0.509733; //3D  = 0.69099;
            //2D:    phi=0.593055756034847*rho   ;  rho=1.6861820997842936*phi
            params.D = 2;
            params.temperature = 1.0;
<<<<<<< HEAD
            params.numStepsEq = 1_000_000;
            params.numSteps = 1_000_000;
=======
            params.numStepsEqIsothermal = 10000;
            params.numSteps = 100000;
>>>>>>> cc38f332
            params.minDrFilter = 0.4;
            params.qx = 7.0;
        }

        SimGlass sim = new SimGlass(params.D, params.nA, params.nB, params.density, params.temperature, params.doSwap, params.potential, params.tStep, params.randomSeeds);
        if (params.randomSeeds == null) System.out.println("random seeds: " + Arrays.toString(sim.getRandomSeeds()));
        else System.out.println("set random seeds: " + Arrays.toString(params.randomSeeds));
        System.out.println(params.D + "D " + sim.potentialChoice);
        System.out.println("nA:nB = " + params.nA + ":" + params.nB);
        int numAtoms = params.nA + params.nB;
        double rho = params.density;
        System.out.println("T = " + params.temperature);
        System.out.println(params.numSteps + " production MD steps after " + params.numStepsEqIsothermal + " NVT equilibration steps, "+params.numStepsIsothermal+" NVT E check using dt = " + sim.integrator.getTimeStep());
        double volume = sim.box.getBoundary().volume();
        if (params.potential == SimGlass.PotentialChoice.HS) {
            double phi;
            if (params.D == 2) {
                phi = Math.PI / 4 * (params.nA + params.nB / (1.4 * 1.4)) / volume;
            } else {
                phi = Math.PI / 6 * (params.nA + params.nB / (1.4 * 1.4 * 1.4)) / volume;
            }
            System.out.println("rho: " + params.density + "  phi: " + phi + "\n");
        } else {
            System.out.println("rho: " + params.density + "\n");
        }
        sim.initConfig();

        StepsState stepsState = new StepsState();
        StepsState savedSteps = new StepsState();
        int savedStage = 0; // last stage from previous run.  0 means no previous run
        // we need to know how far we got before reading glass.state so that we know what objects to try to read
        if (new File("glass.steps").exists()) {
            try {
                BufferedReader br = new BufferedReader(new FileReader("glass.steps"));
                savedSteps.restoreState(br);
                br.close();
            } catch (IOException ex) {
                throw new RuntimeException(ex);
            }
            if (savedSteps.numStepsEqIsothermal > 0) savedStage = 1; // eq ran
            if (savedSteps.numStepsIsothermal > 0) savedStage = 2;   // nvt ran
            if (savedSteps.numSteps > 0) savedStage = 3;             // production ran
            stepsState.numStepsEqIsothermal = savedSteps.numStepsEqIsothermal;
            stepsState.numStepsIsothermal = savedSteps.numStepsIsothermal;
            stepsState.numSteps = savedSteps.numSteps;
        }
        List<Statefull> objects = new ArrayList<>();
        objects.add(sim.box);
        objects.add(sim.integrator);
        boolean skipReset = false;
        if (params.numStepsEqIsothermal > 0 && new File("glass.state").exists() && savedStage == 1) {
            // we have a restore file and we need to do isothermal equilibration
            // we should restore and then continue equilibrating isothermally
            restoreObjects(objects);
            System.out.println("Continuing equilibration after " + sim.integrator.getStepCount() + " steps");
            // find neighbors with new config
            // reset collision times (for hard) or compute forces (for soft)
            sim.integrator.postRestore();
            skipReset = true; // allow integrator to retain its step count
        }

        //Equilibration
        long time0eq = System.nanoTime();
        double temperature0 = Math.max(params.temperatureMelt, params.temperature);
        if (temperature0 > params.temperature) System.out.println("Equilibrating at T=" + temperature0);
        sim.integrator.setIsothermal(true);
        sim.integrator.setIntegratorMC(sim.integratorMC, 1000);
        sim.integrator.setTemperature(temperature0);
        // Equilibrate isothermally
        sim.getController().runActivityBlocking(new ActivityIntegrate(sim.integrator, params.numStepsEqIsothermal, false, skipReset));

        long time1eq = System.nanoTime();
        stepsState.numStepsEqIsothermal += params.numStepsEqIsothermal;

        if (params.numStepsIsothermal + params.numSteps == 0) {
            // we're done!
            saveObjects(stepsState, objects);

            System.out.printf("\nisothermal equilibration time: %3.2f s\n", (time1eq-time0eq)/1e9);
            return;
        }

        skipReset = false;
        if (params.numStepsEqIsothermal == 0 && new File("glass.state").exists() && savedStage == 1) {
            // we have a restore file, we did not do any isothermal equilibration, but we need to do isothermal
            // collection of total energy
            // we should restore and then collect total energy
            // we did not start collecting E, so we need to restore before we add accE to our objects
            restoreObjects(objects);
            System.out.println("Running NVT after " + sim.integrator.getStepCount() + " equilibration steps");
            // find neighbors with new config
            // reset collision times (for hard) or compute forces (for soft)
            sim.integrator.postRestore();
        }

        AccumulatorAverageFixed accE = new AccumulatorAverageFixed(1);
        MeterEnergyFromIntegrator meterE = new MeterEnergyFromIntegrator(sim.integrator);
        DataPumpListener pumpE = new DataPumpListener(meterE, accE, 10);
        if (sim.potentialChoice != SimGlass.PotentialChoice.HS && temperature0 == params.temperature) {
            sim.integrator.getEventManager().addListener(pumpE);
        }

        if (sim.potentialChoice != SimGlass.PotentialChoice.HS && temperature0 == params.temperature && savedSteps.numStepsIsothermal > 0) {
            // add now to read from glass.state, but only if we expect it to be there
            objects.add(accE);
        }
        if (params.numStepsEqIsothermal == 0 && params.numStepsIsothermal > 0 && new File("glass.state").exists() && savedStage == 2) {
            // we have a restore file, we previously did isothermal collection of total E and need to continue that
            // we should restore and then collect total energy
            restoreObjects(objects);
            System.out.println("Continuing NVT stage after " + sim.integrator.getStepCount() + " steps");
            // find neighbors with new config
            // reset collision times (for hard) or compute forces (for soft)
            sim.integrator.postRestore();
            skipReset = true;
        }

        if (temperature0 == params.temperature) {
            if (sim.potentialChoice != SimGlass.PotentialChoice.HS && savedSteps.numStepsIsothermal == 0 && params.numStepsIsothermal > 0) {
                // add now to write to glass.state
                objects.add(accE);
            }
            // Now collect average total energy (stage 2).
            sim.getController().runActivityBlocking(new ActivityIntegrate(sim.integrator, params.numStepsIsothermal, false, skipReset));
            stepsState.numStepsIsothermal += params.numStepsIsothermal;
        }
        else {
            // Don't be trying to save/restore into here.
            // Just do a run at a high T, and then another at the T you want.

            // first stage was at higher temperature to ensure crystal melted
            // now we need a second stage at the temperature we actually want
            System.out.println("Equilibrating at T=" + params.temperature);
            sim.integrator.setTemperature(params.temperature);
            sim.getController().runActivityBlocking(new ActivityIntegrate(sim.integrator, params.numStepsEqIsothermal));
            stepsState.numStepsEqIsothermal += params.numStepsEqIsothermal;

            if (sim.potentialChoice != SimGlass.PotentialChoice.HS) {
                sim.integrator.getEventManager().addListener(pumpE);
            }

            // Assume isothermal equilibration.  Now collect average total energy.
            sim.getController().runActivityBlocking(new ActivityIntegrate(sim.integrator, params.numStepsIsothermal));
            stepsState.numStepsEqIsothermal += params.numStepsIsothermal;
        }

        long time2eq = System.nanoTime();
        if (params.numStepsEqIsothermal + params.numStepsIsothermal > 0 && params.doSwap) {
            // only for this sim, swapMove not saved/restored
            System.out.println("swap acceptance: "+sim.swapMove.getTracker().acceptanceProbability());
        }
        if (params.numSteps == 0) {
            saveObjects(stepsState, objects);

            System.out.printf("\nequilibration time: %3.2f s\n", (time2eq-time0eq)/1e9);
            return;
        }

        if (params.numStepsEqIsothermal == 0 && params.numStepsIsothermal == 0 && new File("glass.state").exists() && savedStage < 3) {
            // we have a restore file, we need to do production, but have never done production before.
            // we need to restore here before setting up our data collection
            restoreObjects(objects);
            System.out.println("Running production after continuing from previous eq sim");
            // find neighbors with new config
            // reset collision times (for hard) or compute forces (for soft)
            sim.integrator.postRestore();
        }

        if (sim.potentialChoice != SimGlass.PotentialChoice.HS) {
            // Try to use the average total energy from the 2nd half of equilibration
            // to set the current energy now (via the temperature) so that the average
            // temperature during production will be approximately equal to the set
            // temperature.
            sim.integrator.getEventManager().removeListener(pumpE);
            double avgE = accE.getData(accE.AVERAGE).getValue(0);
            System.out.println("average energy during second half of eq: " + avgE / numAtoms);
            MeterPotentialEnergyFromIntegrator meterPE = new MeterPotentialEnergyFromIntegrator(sim.integrator);
            double pe = meterPE.getDataAsScalar();
//            double ke = new MeterKineticEnergy(sim.box).getDataAsScalar();
//            System.out.println("kinetic energy at end of eq: "+ke/numAtoms);
//            System.out.println("potential energy at end of eq: "+pe/numAtoms);
            double newKE = avgE - pe;
            double nowTemp = newKE * 2.0 / params.D / numAtoms;
            double oldTemp = new MeterTemperature(sim.box, params.D).getDataAsScalar();
            System.out.println("setting temp " + oldTemp + " => " + nowTemp); // + " (ke "+ke+" => " + newKE / numAtoms + ")");
            sim.integrator.setIntegratorMC(null, 0);
            sim.integrator.setIsothermal(false);
            sim.integrator.setTemperature(nowTemp);
//            double newNewKE = new MeterKineticEnergy(sim.box).getDataAsScalar();
//            System.out.println("actual KE => "+newNewKE/numAtoms);
        }

        //Production
        sim.integrator.setIntegratorMC(null, 0);
        sim.integrator.setIsothermal(false);

        long blocksize = params.numSteps / 100;

        //P
        IDataSource pTensorMeter;
        if (sim.integrator instanceof IntegratorVelocityVerlet) {
            pTensorMeter = new MeterPressureTensor(sim.integrator.getPotentialCompute(), sim.box);
        } else {
            pTensorMeter = new MeterPressureHardTensor((IntegratorHard) sim.integrator);
            ((MeterPressureHardTensor)pTensorMeter).setDoNonEquilibrium(true);
        }

        //Viscosity
        DataFork pTensorFork = new DataFork();
        int dn = 1;
        AccumulatorPTensor pTensorAccumVisc = new AccumulatorPTensor(sim.box, dn * sim.integrator.getTimeStep());
        pTensorAccumVisc.setEnabled(true);
        pTensorFork.addDataSink(pTensorAccumVisc);
        DataPumpListener pTensorAccumViscPump = new DataPumpListener(pTensorMeter, pTensorFork, dn);


        AccumulatorAverageFixed gTensorAccumulator = null;
        if (params.potential != SimGlass.PotentialChoice.HS) {
            gTensorAccumulator = new AccumulatorAverageFixed(blocksize);
            DataProcessor dpSquared = new DataProcessor() {
                final DataDouble data = new DataDouble();

                @Override
                protected IData processData(IData inputData) {
                    data.x = 0;
                    int n = 0;
                    for (int i = 0; i < params.D; i++) {
                        for (int j = i + 1; j < params.D; j++) {
                            double c = ((DataTensor) inputData).x.component(i, j);
                            data.x += c * c;
                            n++;
                        }
                    }
                    data.x /= n;
                    return data;
                }

                @Override
                protected IDataInfo processDataInfo(IDataInfo inputDataInfo) {
                    dataInfo = new DataDouble.DataInfoDouble("G", Null.DIMENSION);
                    return dataInfo;
                }
            };
            pTensorFork.addDataSink(dpSquared);
            dpSquared.setDataSink(gTensorAccumulator);
        }

        sim.integrator.getEventManager().addListener(pTensorAccumViscPump);

        GlassGraphic.DataProcessorTensorTrace tracer = new GlassGraphic.DataProcessorTensorTrace();
        pTensorFork.addDataSink(tracer);
        DataFork pFork = new DataFork();
        tracer.setDataSink(pFork);
        AccumulatorAverageFixed pAccumulator = new AccumulatorAverageFixed(blocksize);
        pFork.setDataSink(pAccumulator);

        AccumulatorAverageFixed tAccumulator = null;
        AccumulatorAverageFixed accPE = null;

        if (sim.potentialChoice != SimGlass.PotentialChoice.HS) {
            MeterPotentialEnergyFromIntegrator meterPE = new MeterPotentialEnergyFromIntegrator(sim.integrator);
            long bs = blocksize / 5;
            if (bs == 0) bs = 1;
            accPE = new AccumulatorAverageFixed(bs);
            DataPumpListener pumpPE = new DataPumpListener(meterPE, accPE, 5);
            sim.integrator.getEventManager().addListener(pumpPE);

            MeterTemperature tMeter = new MeterTemperature(sim.getSpeciesManager(), sim.box, params.D);
            tAccumulator = new AccumulatorAverageFixed(blocksize / 5);
            DataPumpListener tPump = new DataPumpListener(tMeter, tAccumulator, 5);
            tAccumulator.addDataSink(pTensorAccumVisc.makeTemperatureSink(), new AccumulatorAverage.StatType[]{tAccumulator.AVERAGE});
            sim.integrator.getEventManager().addListener(tPump);
        }


        //shear stress AC
//        AccumulatorAutocorrelationShearStress dpxyAutocor = new AccumulatorAutocorrelationShearStress(256, sim.integrator.getTimeStep());
//        boolean doPxyAutocor = params.doPxyAutocor && sim.potentialChoice != SimGlass.PotentialChoice.HS;
//        if (doPxyAutocor) {
//            pTensorFork.addDataSink(dpxyAutocor);
//        }
//        dpxyAutocor.setPushInterval(16384);


        //MSD
        ConfigurationStorage configStorageMSD = new ConfigurationStorage(sim.box, ConfigurationStorage.StorageType.MSD);
        configStorageMSD.setEnabled(true);
//        ConfigurationStorage configStorageMSD3 = new ConfigurationStorage(sim.box, ConfigurationStorage.StorageType.MSD, 60, 3);
//        configStorageMSD3.setEnabled(true);
        DataSourceMSD meterMSD = new DataSourceMSD(configStorageMSD);
        configStorageMSD.addListener(meterMSD);

        DataSourceMSD meterMSDA = new DataSourceMSD(configStorageMSD, sim.speciesA.getLeafType());
        configStorageMSD.addListener(meterMSDA);
        DataSourceMSD meterMSDB = new DataSourceMSD(configStorageMSD, sim.speciesB.getLeafType());
        if (params.nB > 0) configStorageMSD.addListener(meterMSDB);

//        DataSourceCorMSD dsCorMSD = new DataSourceCorMSD(sim.integrator);
//        dsCorMSD.setMinInterval(3);
//        meterMSD.addMSDSink(dsCorMSD);
//        dsCorMSD.setEnabled(true);
//        DataSourceBlockAvgCor dsCorP = new DataSourceBlockAvgCor(sim.integrator);
//        pFork.addDataSink(dsCorP);
//        dsCorP.setEnabled(true);
//        DataSourceMSDcorP dsMSDcorP = new DataSourceMSDcorP(sim.integrator);
//        pFork.addDataSink(dsMSDcorP);
//        meterMSD.addMSDSink(dsMSDcorP);
//        dsMSDcorP.setEnabled(true);

        //VAC
        configStorageMSD.setDoVelocity(true);
        DataSourceVAC meterVAC = new DataSourceVAC(configStorageMSD);
        configStorageMSD.addListener(meterVAC);

        //Fs
        DataSourceFs meterFs = new DataSourceFs(configStorageMSD);
        Vector q = sim.getSpace().makeVector();
        q.setX(0, params.qx);
        meterFs.setQ(q);
        configStorageMSD.addListener(meterFs);

        //Percolation
        int percMinInterval = 11;
<<<<<<< HEAD
//        AtomTestDeviation atomFilterDeviation = new AtomTestDeviation(sim.box, configStorageMSD);
//        atomFilterDeviation.setMinDistance(params.minDrFilter);
//        atomFilterDeviation.setDoMobileOnly(false);
//        DataSourcePercolation meterPerc = new DataSourcePercolation(configStorageMSD, atomFilterDeviation, percMinInterval);
//        configStorageMSD.addListener(meterPerc);
//
//        AtomTestDeviation atomFilterDeviation3 = new AtomTestDeviation(sim.box, configStorageMSD3);
//        atomFilterDeviation3.setMinDistance(params.minDrFilter);
//        atomFilterDeviation3.setDoMobileOnly(false);
//        DataSourcePercolation meterPerc3 = new DataSourcePercolation(configStorageMSD3, atomFilterDeviation3, percMinInterval - 1, meterPerc.getHistogram());
//        configStorageMSD3.addListener(meterPerc3);
//
//        DataSourcePercolation0 meterPerc0 = new DataSourcePercolation0(sim.box, sim.getRandom());
//        meterPerc0.setImmFracs(new double[]{0.03, 0.06, 0.09, 0.12, 0.15, 0.18, 0.21, 0.24, 0.27});
//        AccumulatorAverageFixed accPerc0 = new AccumulatorAverageFixed(10);
//        DataPumpListener pumpPerc0 = new DataPumpListener(meterPerc0, accPerc0, 10000);
//        sim.integrator.getEventManager().addListener(pumpPerc0);
//
=======
        AtomTestDeviation atomFilterDeviation = new AtomTestDeviation(sim.box, configStorageMSD);
        atomFilterDeviation.setMinDistance(params.minDrFilter);
        atomFilterDeviation.setDoMobileOnly(false);
        DataSourcePercolation meterPerc = new DataSourcePercolation(sim.getSpeciesManager(), configStorageMSD, atomFilterDeviation, percMinInterval);
        configStorageMSD.addListener(meterPerc);

        AtomTestDeviation atomFilterDeviation3 = new AtomTestDeviation(sim.box, configStorageMSD3);
        atomFilterDeviation3.setMinDistance(params.minDrFilter);
        atomFilterDeviation3.setDoMobileOnly(false);
        DataSourcePercolation meterPerc3 = new DataSourcePercolation(sim.getSpeciesManager(), configStorageMSD3, atomFilterDeviation3, percMinInterval - 1, meterPerc.getHistogram());
        configStorageMSD3.addListener(meterPerc3);

        DataSourcePercolation0 meterPerc0 = new DataSourcePercolation0(sim.box, sim.getRandom());
        meterPerc0.setImmFracs(new double[]{0.03, 0.06, 0.09, 0.12, 0.15, 0.18, 0.21, 0.24, 0.27});
        AccumulatorAverageFixed accPerc0 = new AccumulatorAverageFixed(10);
        DataPumpListener pumpPerc0 = new DataPumpListener(meterPerc0, accPerc0, 10000);
        sim.integrator.getEventManager().addListener(pumpPerc0);

>>>>>>> cc38f332
        DataSourceQ4 meterQ4 = new DataSourceQ4(configStorageMSD, percMinInterval + 1);
        meterQ4.setMaxDr(0.2);
        configStorageMSD.addListener(meterQ4);

        //Strings
        DataSourceStrings meterL = new DataSourceStrings(configStorageMSD, 6);
        configStorageMSD.addListener(meterL);

        //Alpha2
        DataSourceAlpha2 meterAlpha2 = new DataSourceAlpha2(configStorageMSD);
        configStorageMSD.addListener(meterAlpha2);

        //S(q)
//        AccumulatorAverageFixed accSFac = new AccumulatorAverageFixed(1);  // just average, no uncertainty
//        double cut10 = 10;
//        if (numAtoms > 500) cut10 /= Math.pow(numAtoms / 500.0, 1.0 / sim.getSpace().D());
//        MeterStructureFactor meterSFac = new MeterStructureFactor(sim.box, cut10);
//        meterSFac.setNormalizeByN(true);
//        DataPumpListener pumpSFac = new DataPumpListener(meterSFac, accSFac, 5000);
//        sim.integrator.getEventManager().addListener(pumpSFac);
//        double vB = sim.getSpace().powerD(sim.sigmaB);
//        ((MeterStructureFactor.AtomSignalSourceByType) meterSFac.getSignalSource()).setAtomTypeFactor(sim.speciesB.getAtomType(0), vB);

        double cut3 = 3;
//        if (numAtoms > 500) cut3 /= Math.pow(numAtoms / 500.0, 1.0 / sim.getSpace().D());
//        AccumulatorAverageFixed[] accSFacMobility = new AccumulatorAverageFixed[30];
//        for (int i = 0; i < 30; i++) {
//            AtomSignalMobility signalMobility = new AtomSignalMobility(configStorageMSD);
//            signalMobility.setPrevConfig(i + 1);
//            MeterStructureFactor meterSFacMobility = new MeterStructureFactor(sim.box, cut3, signalMobility);
//            meterSFacMobility.setNormalizeByN(true);
//            accSFacMobility[i] = new AccumulatorAverageFixed(1);  // just average, no uncertainty
//            DataPump pumpSFacMobility = new DataPump(meterSFacMobility, accSFacMobility[i]);
//            // ensures pump fires when config with delta t is available
//            ConfigurationStoragePumper cspMobility = new ConfigurationStoragePumper(pumpSFacMobility, configStorageMSD);
//            cspMobility.setPrevStep(Math.max(i, 11));
//            configStorageMSD.addListener(cspMobility);
//        }
//
//        AccumulatorAverageFixed[] accSFacMotion = new AccumulatorAverageFixed[30];
//        for (int i = 0; i < 30; i++) {
//            AtomSignalMotion signalMotion = new AtomSignalMotion(configStorageMSD, 0);
//            signalMotion.setPrevConfig(i + 1);
//            MeterStructureFactor meterSFacMotion = new MeterStructureFactor(sim.box, cut3, signalMotion);
//            meterSFacMotion.setNormalizeByN(true);
//            accSFacMotion[i] = new AccumulatorAverageFixed(1);  // just average, no uncertainty
//            DataPump pumpSFacMotion = new DataPump(meterSFacMotion, accSFacMotion[i]);
//            // ensures pump fires when config with delta t is available
//            ConfigurationStoragePumper cspMotion = new ConfigurationStoragePumper(pumpSFacMotion, configStorageMSD);
//            cspMotion.setPrevStep(Math.max(i, 11));
//            configStorageMSD.addListener(cspMotion);
//        }

//        AtomStressSource stressSource;
//        if (sim.potentialChoice == SimGlass.PotentialChoice.HS) {
//            AtomHardStressCollector ahsc = new AtomHardStressCollector(sim.integrator);
//            ((IntegratorHard) sim.integrator).addCollisionListener(ahsc);
//            stressSource = ahsc;
//        } else {
//            stressSource = new PotentialCallbackAtomStress(sim.box);
//        }
//        int[][] normalComps = new int[sim.getSpace().getD()][2];
//        for (int i = 0; i < normalComps.length; i++) {
//            normalComps[i][0] = normalComps[i][1] = i;
//        }
//        AtomSignalStress signalStressNormal = new AtomSignalStress(stressSource, normalComps);
//
//        Vector[] wv = meterSFac.getWaveVectors();
//        List<Vector> myWV = new ArrayList<>();
//        double L = sim.box.getBoundary().getBoxSize().getX(0);
//        double wvMax2 = 4.01 * Math.PI / L;
//        for (Vector vector : wv) {
//            int nd = 0;
//            for (int i = 0; i < vector.getD(); i++) if (vector.getX(i) != 0) nd++;
//            if (vector.squared() > wvMax2 * wvMax2 || nd > 1) continue;
//            myWV.add(vector);
//        }
//        int minIntervalSfac2 = 6;
//        wv = myWV.toArray(new Vector[0]);
//        int[] motionMap = StructureFactorComponentCorrelation.makeWaveVectorMap(wv, 0);
//        int[] mobilityMap = StructureFactorComponentCorrelation.makeWaveVectorMap(wv, -1);
//
//        MeterStructureFactor meterSFacStress2 = new MeterStructureFactor(sim.box, 3, signalStressNormal);
//        meterSFacStress2.setNormalizeByN(true);
//        meterSFacStress2.setWaveVec(wv);
//        StructureFactorComponentCorrelation sfcStress2Cor = new StructureFactorComponentCorrelation(mobilityMap, configStorageMSD);
//        sfcStress2Cor.setMinInterval(params.sfacMinInterval);
//        DataSinkBlockAveragerSFac dsbaSfacStress2 = new DataSinkBlockAveragerSFac(configStorageMSD, params.sfacMinInterval, meterSFacStress2);
//        dsbaSfacStress2.addSink(sfcStress2Cor);
//        DataPump pumpSFacStress2Cor = new DataPump(meterSFacStress2, dsbaSfacStress2);
//        ConfigurationStoragePumper cspStress2 = new ConfigurationStoragePumper(pumpSFacStress2Cor, configStorageMSD);
//        configStorageMSD.addListener(cspStress2);
//        cspStress2.setPrevStep(params.sfacMinInterval);
//        DataSourceCorrelation dsCorSFacStress2Mobility = new DataSourceCorrelation(configStorageMSD, mobilityMap.length);
//        dsbaSfacStress2.addSink(dsCorSFacStress2Mobility.makeReceiver(0));
//
//        MeterStructureFactor[] meterSFacMotion2 = new MeterStructureFactor[30];
//        StructureFactorComponentCorrelation sfcMotionCor = new StructureFactorComponentCorrelation(motionMap, configStorageMSD);
//        sfcMotionCor.setMinInterval(params.sfacMinInterval);
//        MeterStructureFactor[] meterSFacMobility2 = new MeterStructureFactor[30];
//        StructureFactorComponentCorrelation sfcMobilityCor = new StructureFactorComponentCorrelation(mobilityMap, configStorageMSD);
//        sfcMobilityCor.setMinInterval(params.sfacMinInterval);
//
//        MeterStructureFactor meterSFacDensity2 = new MeterStructureFactor(sim.box, 3);
//        meterSFacDensity2.setNormalizeByN(true);
//        meterSFacDensity2.setWaveVec(wv);
//        StructureFactorComponentCorrelation sfcDensityCor = new StructureFactorComponentCorrelation(mobilityMap, configStorageMSD);
//        sfcDensityCor.setMinInterval(params.sfacMinInterval);
//        DataSinkBlockAveragerSFac dsbaSfacDensity2 = new DataSinkBlockAveragerSFac(configStorageMSD, params.sfacMinInterval, meterSFacDensity2);
//        dsbaSfacDensity2.addSink(sfcDensityCor);
//        DataPump pumpSFacDensity2 = new DataPump(meterSFacDensity2, dsbaSfacDensity2);
//        ConfigurationStoragePumper cspDensity2 = new ConfigurationStoragePumper(pumpSFacDensity2, configStorageMSD);
//        configStorageMSD.addListener(cspDensity2);
//        cspDensity2.setPrevStep(params.sfacMinInterval);
//        DataSourceCorrelation dsCorSFacDensityMobility = new DataSourceCorrelation(configStorageMSD, mobilityMap.length);
//        dsbaSfacDensity2.addSink(dsCorSFacDensityMobility.makeReceiver(0));
//
//        MeterStructureFactor.AtomSignalSourceByType atomSignalPacking = new MeterStructureFactor.AtomSignalSourceByType();
//        atomSignalPacking.setAtomTypeFactor(sim.speciesB.getLeafType(), sim.potentialChoice == SimGlass.PotentialChoice.HS ? vB : 0);
//        MeterStructureFactor meterSFacPacking2 = new MeterStructureFactor(sim.box, 3, atomSignalPacking);
//        meterSFacPacking2.setNormalizeByN(true);
//        meterSFacPacking2.setWaveVec(wv);
//        StructureFactorComponentCorrelation sfcPackingCor = new StructureFactorComponentCorrelation(mobilityMap, configStorageMSD);
//        sfcPackingCor.setMinInterval(params.sfacMinInterval);
//        DataSinkBlockAveragerSFac dsbaSfacPacking2 = new DataSinkBlockAveragerSFac(configStorageMSD, params.sfacMinInterval, meterSFacPacking2);
//        dsbaSfacPacking2.addSink(sfcPackingCor);
//        DataPump pumpSFacPacking2 = new DataPump(meterSFacPacking2, dsbaSfacPacking2);
//        ConfigurationStoragePumper cspPacking2 = new ConfigurationStoragePumper(pumpSFacPacking2, configStorageMSD);
//        configStorageMSD.addListener(cspPacking2);
//        cspPacking2.setPrevStep(params.sfacMinInterval);
//        DataSourceCorrelation dsCorSFacPackingMobility = new DataSourceCorrelation(configStorageMSD, mobilityMap.length);
//        dsbaSfacPacking2.addSink(dsCorSFacPackingMobility.makeReceiver(0));
//        DataSourceCorrelation dsCorSFacPackingDensity = new DataSourceCorrelation(configStorageMSD, mobilityMap.length);
//        dsbaSfacPacking2.addSink(dsCorSFacPackingDensity.makeReceiver(0));
//        dsbaSfacDensity2.addSink(dsCorSFacPackingDensity.makeReceiver(1));
//
//        AtomSignalKineticEnergy atomSignalKE = new AtomSignalKineticEnergy();
//        atomSignalKE.setDoSubtractAvg(1.5 * sim.integrator.getTemperature());
//        MeterStructureFactor meterSFacKE = new MeterStructureFactor(sim.box, 3, atomSignalKE);
//        meterSFacKE.setNormalizeByN(true);
//        meterSFacKE.setWaveVec(wv);
//        StructureFactorComponentCorrelation sfcKECor = new StructureFactorComponentCorrelation(mobilityMap, configStorageMSD);
//        sfcKECor.setMinInterval(params.sfacMinInterval);
//        DataSinkBlockAveragerSFac dsbaSfacKE = new DataSinkBlockAveragerSFac(configStorageMSD, params.sfacMinInterval, meterSFacKE);
//        dsbaSfacKE.addSink(sfcKECor);
//        DataPump pumpSFacKECor = new DataPump(meterSFacKE, dsbaSfacKE);
//        ConfigurationStoragePumper cspKE = new ConfigurationStoragePumper(pumpSFacKECor, configStorageMSD);
//        configStorageMSD.addListener(cspKE);
//        cspKE.setPrevStep(params.sfacMinInterval);
//        DataSourceCorrelation dsCorSFacKEMobility = new DataSourceCorrelation(configStorageMSD, mobilityMap.length);
//        dsbaSfacKE.addSink(dsCorSFacKEMobility.makeReceiver(0));
//
//        for (int i = 0; i < 30; i++) {
//            AtomSignalMotion signalMotion = new AtomSignalMotion(configStorageMSD, 0);
//            signalMotion.setPrevConfig(i + 1);
//            meterSFacMotion2[i] = new MeterStructureFactor(sim.box, 3, signalMotion);
//            meterSFacMotion2[i].setNormalizeByN(true);
//            meterSFacMotion2[i].setWaveVec(wv);
//            DataPump pumpSFacMotion2 = new DataPump(meterSFacMotion2[i], sfcMotionCor.makeSink(i, meterSFacMotion2[i]));
//            ConfigurationStoragePumper cspMotion2 = new ConfigurationStoragePumper(pumpSFacMotion2, configStorageMSD);
//            cspMotion2.setPrevStep(i);
//            cspMotion2.setBigStep(minIntervalSfac2);
//            configStorageMSD.addListener(cspMotion2);
//
//            AtomSignalMobility signalMobility = new AtomSignalMobility(configStorageMSD);
//            signalMobility.setPrevConfig(i + 1);
//            meterSFacMobility2[i] = new MeterStructureFactor(sim.box, 3, signalMobility);
//            meterSFacMobility2[i].setNormalizeByN(true);
//            meterSFacMobility2[i].setWaveVec(wv);
//            DataFork sfacMobility2Fork = new DataFork();
//            sfacMobility2Fork.addDataSink(sfcMobilityCor.makeSink(i, meterSFacMobility2[i]));
//            DataPump pumpSFacMobility2 = new DataPump(meterSFacMobility2[i], sfacMobility2Fork);
//            ConfigurationStoragePumper cspMobility2 = new ConfigurationStoragePumper(pumpSFacMobility2, configStorageMSD);
//            cspMobility2.setPrevStep(i);
//            cspMobility2.setBigStep(minIntervalSfac2);
//            configStorageMSD.addListener(cspMobility2);
//            sfacMobility2Fork.addDataSink(new StructorFactorComponentExtractor(meterSFacMobility2, i, dsCorSFacDensityMobility));
//            sfacMobility2Fork.addDataSink(new StructorFactorComponentExtractor(meterSFacMobility2, i, dsCorSFacPackingMobility));
//            sfacMobility2Fork.addDataSink(new StructorFactorComponentExtractor(meterSFacMobility2, i, dsCorSFacStress2Mobility));
//            sfacMobility2Fork.addDataSink(new StructorFactorComponentExtractor(meterSFacMobility2, i, dsCorSFacKEMobility));
//        }
//
//
        double xGsMax = 3;
        int gsMinConfig = 6;
        MeterGs meterGs = new MeterGs(configStorageMSD);
        meterGs.setMinConfigIndex(gsMinConfig);
        configStorageMSD.addListener(meterGs);
        meterGs.getXDataSource().setXMax(xGsMax);
        MeterGs meterGsA = new MeterGs(configStorageMSD);
        meterGsA.setAtomTypes(sim.speciesA.getLeafType());
        meterGsA.setMinConfigIndex(gsMinConfig);
        configStorageMSD.addListener(meterGsA);
        meterGsA.getXDataSource().setXMax(xGsMax);
        MeterGs meterGsB = new MeterGs(configStorageMSD);
        meterGsB.setAtomTypes(sim.speciesB.getLeafType());
        meterGsB.setMinConfigIndex(gsMinConfig);
        if (params.nB > 0) configStorageMSD.addListener(meterGsB);
        meterGsB.getXDataSource().setXMax(xGsMax);

<<<<<<< HEAD
//        MeterCorrelationSelf meterCorrelationSelf = new MeterCorrelationSelf(configStorageMSD, MeterCorrelationSelf.CorrelationType.TOTAL);
//        configStorageMSD.addListener(meterCorrelationSelf);
//        MeterCorrelationSelf meterCorrelationSelfMagA = new MeterCorrelationSelf(configStorageMSD, MeterCorrelationSelf.CorrelationType.MAGNITUDE);
//        meterCorrelationSelfMagA.setAtomType(sim.speciesA.getLeafType());
//        configStorageMSD.addListener(meterCorrelationSelfMagA);
//        MeterCorrelationSelf meterCorrelationSelfMagB = new MeterCorrelationSelf(configStorageMSD, MeterCorrelationSelf.CorrelationType.MAGNITUDE);
//        meterCorrelationSelfMagB.setAtomType(sim.speciesB.getLeafType());
//        configStorageMSD.addListener(meterCorrelationSelfMagB);
//
//        CorrelationSelf2 correlationSelf2 = new CorrelationSelf2(configStorageMSD, CorrelationSelf2.CorrelationType.TOTAL, 0.001, 20);
//        configStorageMSD.addListener(correlationSelf2);

//        sim.integrator.getEventManager().addListener(configStorageMSD3);
=======
        MeterCorrelationSelf meterCorrelationSelf = new MeterCorrelationSelf(configStorageMSD, MeterCorrelationSelf.CorrelationType.TOTAL);
        configStorageMSD.addListener(meterCorrelationSelf);
        MeterCorrelationSelf meterCorrelationSelfMagA = new MeterCorrelationSelf(configStorageMSD, MeterCorrelationSelf.CorrelationType.MAGNITUDE);
        meterCorrelationSelfMagA.setAtomType(sim.speciesA.getLeafType());
        configStorageMSD.addListener(meterCorrelationSelfMagA);
        MeterCorrelationSelf meterCorrelationSelfMagB = new MeterCorrelationSelf(configStorageMSD, MeterCorrelationSelf.CorrelationType.MAGNITUDE);
        meterCorrelationSelfMagB.setAtomType(sim.speciesB.getLeafType());
        if (params.nB>0) configStorageMSD.addListener(meterCorrelationSelfMagB);

        CorrelationSelf2 correlationSelf2 = new CorrelationSelf2(configStorageMSD, CorrelationSelf2.CorrelationType.TOTAL, 0.001, 20);
        configStorageMSD.addListener(correlationSelf2);

        sim.integrator.getEventManager().addListener(configStorageMSD3);
>>>>>>> cc38f332
        sim.integrator.getEventManager().addListener(configStorageMSD);

        objects.add(pTensorAccumVisc);
        if (gTensorAccumulator != null) {
            objects.add(gTensorAccumulator);
        }
        objects.add(pAccumulator);
        if (tAccumulator != null) {
            objects.add(tAccumulator);
            objects.add(accPE);
        }
        objects.add(configStorageMSD);
        objects.add(configStorageMSD3);
        objects.add(meterMSD);
        objects.add(meterMSDA);
        if (params.nB>0) objects.add(meterMSDB);
        objects.add(dsCorMSD);
        objects.add(dsCorP);
        objects.add(dsMSDcorP);
        objects.add(meterVAC);
        objects.add(meterFs);
        objects.add(meterPerc);
        objects.add(meterPerc3);
        objects.add(accPerc0);
        objects.add(meterQ4);
        objects.add(meterL);
        objects.add(meterAlpha2);
        objects.add(accSFac);
        for (int i = 0; i < 30; i++) {
            objects.add(accSFacMobility[i]);
            objects.add(accSFacMotion[i]);
        }
        objects.add(sfcStress2Cor);
        objects.add(sfcMotionCor);
        objects.add(sfcMobilityCor);
        objects.add(sfcDensityCor);
        objects.add(sfcPackingCor);
        objects.add(sfcKECor);
        objects.add(dsbaSfacStress2);
        objects.add(dsbaSfacDensity2);
        objects.add(dsbaSfacPacking2);
        objects.add(dsbaSfacKE);
        objects.add(meterGs);
        objects.add(meterGsA);
        if (params.nB>0) objects.add(meterGsB);
        objects.add(meterCorrelationSelf);
        objects.add(meterCorrelationSelfMagA);
        if (params.nB>0) objects.add(meterCorrelationSelfMagB);
        objects.add(correlationSelf2);

        skipReset = false;
        if (params.numStepsEqIsothermal == 0 && params.numStepsIsothermal == 0 && new File("glass.state").exists() && savedStage == 3) {
            // we started a production run previously
            restoreObjects(objects);
            System.out.println("Continuing production after " + sim.integrator.getStepCount() + " steps");
            // find neighbors with new config
            // reset collision times (for hard) or compute forces (for soft)
            sim.integrator.postRestore();
            skipReset = true;
        }

        //Run
        long time0 = System.nanoTime();
        sim.getController().runActivityBlocking(new ActivityIntegrate(sim.integrator, params.numSteps, false, skipReset));
        stepsState.numSteps += params.numSteps;
        saveObjects(stepsState, objects);

        //Pressure
        DataGroup dataP = (DataGroup) pAccumulator.getData();
        IData dataPAvg = dataP.getData(pAccumulator.AVERAGE.index);
        IData dataPErr = dataP.getData(pAccumulator.ERROR.index);
        IData dataPCorr = dataP.getData(pAccumulator.BLOCK_CORRELATION.index);
        double pAvg = dataPAvg.getValue(0);
        double pErr = dataPErr.getValue(0);
        double pCorr = dataPCorr.getValue(0);

        String filenameVisc, filenameMSD, filenameMSDA, filenameMSDB, filenameFs, filenamePerc,
                filenamePerc0, filenameImmFrac, filenameImmFracA, filenameImmFracB, filenameImmFracPerc, filenameL, filenameAlpha2, filenameSq, filenameVAC;

        String fileTag;
        String filenamePxyAC = "";
        if (sim.potentialChoice == SimGlass.PotentialChoice.HS) {
            System.out.println("Z: " + pAvg / params.density / params.temperature + "  " + pErr / params.density / params.temperature + "  cor: " + pCorr);
            fileTag = String.format("Rho%1.3f", rho);
            filenameVisc = String.format("viscRho%1.3f.dat", rho);
            filenameMSD = String.format("msdRho%1.3f.dat", rho);
            filenameMSDA = String.format("msdARho%1.3f.dat", rho);
            filenameMSDB = String.format("msdBRho%1.3f.dat", rho);
            filenameVAC = String.format("vacRho%1.3f.dat", rho);
            filenameFs = String.format("fsRho%1.3fQ%1.2f.dat", rho, params.qx);
            filenamePerc = String.format("percRho%1.3f.dat", rho);
            filenamePerc0 = String.format("perc0Rho%1.3f.dat", rho);
            filenameL = String.format("lRho%1.3f.dat", rho);
            filenameImmFrac = String.format("immFracRho%1.3f.dat", rho);
            filenameImmFracA = String.format("immFracARho%1.3f.dat", rho);
            filenameImmFracB = String.format("immFracBRho%1.3f.dat", rho);
            filenameImmFracPerc = String.format("immFracPercRho%1.3f.dat", rho);
            filenameAlpha2 = String.format("alpha2Rho%1.3f.dat", rho);
            filenameSq = String.format("sqRho%1.3f.dat", rho);
        } else {
            // Energy
            DataGroup dataU = (DataGroup) accPE.getData();
            IData dataUAvg = dataU.getData(accPE.AVERAGE.index);
            IData dataUErr = dataU.getData(accPE.ERROR.index);
            IData dataUCorr = dataU.getData(accPE.BLOCK_CORRELATION.index);
            double uAvg = dataUAvg.getValue(0);
            double uErr = dataUErr.getValue(0);
            double uCorr = dataUCorr.getValue(0);

            //Pressure Tensor (G_inf)
            IData dataG = gTensorAccumulator.getData();
            double avgG = dataG.getValue(gTensorAccumulator.AVERAGE.index);
            double errG = dataG.getValue(gTensorAccumulator.ERROR.index);
            double corG = dataG.getValue(gTensorAccumulator.BLOCK_CORRELATION.index);

            DataGroup dataT = (DataGroup) tAccumulator.getData();
            IData dataTAvg = dataT.getData(tAccumulator.AVERAGE.index);
            IData dataTErr = dataT.getData(tAccumulator.ERROR.index);
            IData dataTCorr = dataT.getData(tAccumulator.BLOCK_CORRELATION.index);
            double tAvg = dataTAvg.getValue(0);
            double tErr = dataTErr.getValue(0);
            double tCorr = dataTCorr.getValue(0);
            System.out.println("T: " + tAvg + "  " + tErr + "  cor: " + tCorr);
            System.out.println("Z: " + pAvg / params.density / tAvg + "  " + pErr / params.density / tAvg + "  cor: " + pCorr);
            System.out.println("U: " + uAvg / numAtoms + "  " + uErr / numAtoms + "  cor: " + uCorr);
            fileTag = String.format("Rho%1.3fT%1.3f", rho, params.temperature);
            filenameVisc = String.format("viscRho%1.3fT%1.3f.dat", rho, params.temperature);
            filenameMSD = String.format("msdRho%1.3fT%1.3f.dat", rho, params.temperature);
            filenameMSDA = String.format("msdARho%1.3fT%1.3f.dat", rho, params.temperature);
            filenameMSDB = String.format("msdBRho%1.3fT%1.3f.dat", rho, params.temperature);
            filenameVAC = String.format("vacRho%1.3fT%1.3f.dat", rho, params.temperature);
            filenameFs = String.format("fsRho%1.3fT%1.3fQ%1.2f.dat", rho, params.temperature, params.qx);
            filenamePerc = String.format("percRho%1.3fT%1.3f.dat", rho, params.temperature);
            filenamePerc0 = String.format("perc0Rho%1.3fT%1.3f.dat", rho, params.temperature);
            filenameL = String.format("lRho%1.3fT%1.3f.dat", rho, params.temperature);
            filenameImmFrac = String.format("immFracRho%1.3fT%1.3f.dat", rho, params.temperature);
            filenameImmFracA = String.format("immFracARho%1.3fT%1.3f.dat", rho, params.temperature);
            filenameImmFracB = String.format("immFracBRho%1.3fT%1.3f.dat", rho, params.temperature);
            filenameImmFracPerc = String.format("immFracPercRho%1.3fT%1.3f.dat", rho, params.temperature);
            filenameAlpha2 = String.format("alpha2Rho%1.3fT%1.3f.dat", rho, params.temperature);
            filenamePxyAC = String.format("acPxyRho%1.3fT%1.3f.dat", rho, params.temperature);
            filenameSq = String.format("sqRho%1.3fT%1.3f.dat", rho, params.temperature);
            double V = sim.box.getBoundary().volume();
            System.out.println("G: " + V * avgG / tAvg + " " + V * errG / tAvg + " cor: " + corG + "\n");
        }
        System.out.println("P: " + pAvg + "  " + pErr + "  cor: " + pCorr);

        try {
//            if (doPxyAutocor) {
//                GlassProd.writeDataToFile(dpxyAutocor, filenamePxyAC);
//            }
//            GlassProd.writeDataToFile(dsCorMSD, "MSDcor.dat");
//            GlassProd.writeDataToFile(dsCorP, "Pcor.dat");
//            GlassProd.writeDataToFile(dsMSDcorP, "MSDcorP.dat");
            for (int i = 0; i < configStorageMSD.getLastConfigIndex() - 1; i++) {
                meterGs.setConfigIndex(i);
                String filenameGs = String.format("GsRho%1.3f_t%d.dat", rho, i);
                String filenameGsA = String.format("GsARho%1.3f_t%d.dat", rho, i);
                String filenameGsB = String.format("GsBRho%1.3f_t%d.dat", rho, i);

                GlassProd.writeDataToFile(meterGs, filenameGs);
                meterGsA.setConfigIndex(i);
                GlassProd.writeDataToFile(meterGsA, filenameGsA);
                meterGsB.setConfigIndex(i);
<<<<<<< HEAD
                GlassProd.writeDataToFile(meterGsB, filenameGsB);
            }
//            for (int i = 0; i < accSFacMobility.length; i++) {
//                if (accSFacMobility[i].getSampleCount() < 2) continue;
//                GlassProd.writeDataToFile(accSFacMobility[i], "sfacMobility" + i + ".dat");
//                GlassProd.writeDataToFile(accSFacMotion[i], "sfacMotionx" + i + ".dat");
//            }
//            double fac = L / (2 * Math.PI);
//            int[] foo = new int[mobilityMap.length];
//            for (int j = 0; j < mobilityMap.length; j++) {
//                String packing = sim.potentialChoice == SimGlass.PotentialChoice.HS ? "Packing" : "DensityA";
//                if (foo[mobilityMap[j]] != 0) continue;
//                foo[mobilityMap[j]] = 1;
//                String label = String.format("q%d%d%d.dat", Math.round(Math.abs(wv[j].getX(0)) * fac),
//                        Math.round(Math.abs(wv[j].getX(1)) * fac),
//                        Math.round(Math.abs(wv[j].getX(2)) * fac));
//
//                StructureFactorComponentCorrelation.Meter m = sfcMobilityCor.makeMeter(mobilityMap[j]);
//                GlassProd.writeDataToFile(m, "sfacMobilityCor_" + label);
//                m = sfcDensityCor.makeMeter(mobilityMap[j]);
//                GlassProd.writeDataToFile(m, "sfacDensityCor_" + label);
//                m = sfcPackingCor.makeMeter(mobilityMap[j]);
//                GlassProd.writeDataToFile(m, "sfac" + packing + "Cor_" + label);
//                m = sfcStress2Cor.makeMeter(mobilityMap[j]);
//                GlassProd.writeDataToFile(m, "sfacStressCor_" + label);
//                m = sfcKECor.makeMeter(mobilityMap[j]);
//                GlassProd.writeDataToFile(m, "sfacKineticCor_" + label);
//                DataSourceCorrelation.Meter mm = dsCorSFacDensityMobility.makeMeter(j);
//                GlassProd.writeDataToFile(mm, "sfacDensityMobilityCor_" + label);
//                mm = dsCorSFacPackingMobility.makeMeter(j);
//                GlassProd.writeDataToFile(mm, "sfac" + packing + "MobilityCor_" + label);
//                mm = dsCorSFacPackingDensity.makeMeter(j);
//                GlassProd.writeDataToFile(mm, "sfac" + packing + "DensityCor_" + label);
//                mm = dsCorSFacStress2Mobility.makeMeter(j);
//                GlassProd.writeDataToFile(mm, "sfacStressMobilityCor_" + label);
//                mm = dsCorSFacKEMobility.makeMeter(j);
//                GlassProd.writeDataToFile(mm, "sfacKineticMobilityCor_" + label);
//            }

//            foo = new int[motionMap.length];
//            for (int j = 0; j < motionMap.length; j++) {
//                if (foo[motionMap[j]] != 0) continue;
//                foo[motionMap[j]] = 1;
//                String label = String.format("q%d%d%d.dat", Math.round(wv[j].getX(0) * fac),
//                        Math.round(wv[j].getX(1) * fac),
//                        Math.round(wv[j].getX(2) * fac));
//
//                StructureFactorComponentCorrelation.Meter m = sfcMotionCor.makeMeter(motionMap[j]);
//                GlassProd.writeDataToFile(m, "sfacMotionCor_" + label);
//            }
//
//            GlassProd.writeDataToFile(meterCorrelationSelf, "corSelf.dat");
//            GlassProd.writeDataToFile(meterCorrelationSelfMagA, "corSelfMagA.dat");
//            GlassProd.writeDataToFile(meterCorrelationSelfMagB, "corSelfMagB.dat");
//            for (int i = 0; i < correlationSelf2.getNumDt(); i++) {
//                CorrelationSelf2.MeterCorrelationSelf2 m = correlationSelf2.makeMeter(i);
//                GlassProd.writeDataToFile(m, "corRSelf_t" + i + ".dat");
//            }

//            GlassProd.writeDataToFile(meterFs, filenameFs);
//            GlassProd.writeCombinedDataToFile(new IDataSource[]{meterPerc, meterPerc3}, filenamePerc);
//            GlassProd.writeCombinedDataToFile(new IDataSource[]{meterPerc.makeImmFractionSource(),
//                    meterPerc3.makeImmFractionSource()}, filenameImmFrac);
//            GlassProd.writeCombinedDataToFile(new IDataSource[]{meterPerc.makeImmFractionSource(sim.speciesA.getLeafType()),
//                    meterPerc3.makeImmFractionSource(sim.speciesA.getLeafType())}, filenameImmFracA);
//            GlassProd.writeCombinedDataToFile(new IDataSource[]{meterPerc.makeImmFractionSource(sim.speciesB.getLeafType()),
//                    meterPerc3.makeImmFractionSource(sim.speciesB.getLeafType())}, filenameImmFracB);
//            GlassProd.writeDataToFile(meterPerc.makePerclationByImmFracSource(), filenameImmFracPerc);
//            GlassProd.writeDataToFile(accPerc0, filenamePerc0);
            GlassProd.writeDataToFile(meterQ4, "Q4" + fileTag + ".dat");
=======
                if (params.nB>0) GlassProd.writeDataToFile(meterGsB, "GsB_t" + i + ".dat");
            }
            for (int i = 0; i < accSFacMobility.length; i++) {
                if (accSFacMobility[i].getSampleCount() < 2) continue;
                GlassProd.writeDataToFile(accSFacMobility[i], "sfacMobility" + i + ".dat");
                GlassProd.writeDataToFile(accSFacMotion[i], "sfacMotionx" + i + ".dat");
            }
            double fac = L / (2 * Math.PI);
            int[] foo = new int[mobilityMap.length];
            for (int j = 0; j < mobilityMap.length; j++) {
                String packing = sim.potentialChoice == SimGlass.PotentialChoice.HS ? "Packing" : "DensityA";
                if (foo[mobilityMap[j]] != 0) continue;
                foo[mobilityMap[j]] = 1;
                String label = String.format("q%d%d%d.dat", Math.round(Math.abs(wv[j].getX(0)) * fac),
                        Math.round(Math.abs(wv[j].getX(1)) * fac),
                        Math.round(Math.abs(wv[j].getX(2)) * fac));

                StructureFactorComponentCorrelation.Meter m = sfcMobilityCor.makeMeter(mobilityMap[j]);
                GlassProd.writeDataToFile(m, "sfacMobilityCor_" + label);
                m = sfcDensityCor.makeMeter(mobilityMap[j]);
                GlassProd.writeDataToFile(m, "sfacDensityCor_" + label);
                m = sfcPackingCor.makeMeter(mobilityMap[j]);
                GlassProd.writeDataToFile(m, "sfac" + packing + "Cor_" + label);
                m = sfcStress2Cor.makeMeter(mobilityMap[j]);
                GlassProd.writeDataToFile(m, "sfacStressCor_" + label);
                m = sfcKECor.makeMeter(mobilityMap[j]);
                GlassProd.writeDataToFile(m, "sfacKineticCor_" + label);
                DataSourceCorrelation.Meter mm = dsCorSFacDensityMobility.makeMeter(j);
                GlassProd.writeDataToFile(mm, "sfacDensityMobilityCor_" + label);
                mm = dsCorSFacPackingMobility.makeMeter(j);
                GlassProd.writeDataToFile(mm, "sfac" + packing + "MobilityCor_" + label);
                mm = dsCorSFacPackingDensity.makeMeter(j);
                GlassProd.writeDataToFile(mm, "sfac" + packing + "DensityCor_" + label);
                mm = dsCorSFacStress2Mobility.makeMeter(j);
                GlassProd.writeDataToFile(mm, "sfacStressMobilityCor_" + label);
                mm = dsCorSFacKEMobility.makeMeter(j);
                GlassProd.writeDataToFile(mm, "sfacKineticMobilityCor_" + label);
            }

            foo = new int[motionMap.length];
            for (int j = 0; j < motionMap.length; j++) {
                if (foo[motionMap[j]] != 0) continue;
                foo[motionMap[j]] = 1;
                String label = String.format("q%d%d%d.dat", Math.round(wv[j].getX(0) * fac),
                        Math.round(wv[j].getX(1) * fac),
                        Math.round(wv[j].getX(2) * fac));

                StructureFactorComponentCorrelation.Meter m = sfcMotionCor.makeMeter(motionMap[j]);
                GlassProd.writeDataToFile(m, "sfacMotionCor_" + label);
            }

            GlassProd.writeDataToFile(meterCorrelationSelf, "corSelf.dat");
            GlassProd.writeDataToFile(meterCorrelationSelfMagA, "corSelfMagA.dat");
            if (params.nB>0) GlassProd.writeDataToFile(meterCorrelationSelfMagB, "corSelfMagB.dat");
            for (int i = 0; i < correlationSelf2.getNumDt(); i++) {
                CorrelationSelf2.MeterCorrelationSelf2 m = correlationSelf2.makeMeter(i);
                GlassProd.writeDataToFile(m, "corRSelf_t" + i + ".dat");
            }

            GlassProd.writeDataToFile(meterFs, filenameFs);
            GlassProd.writeCombinedDataToFile(new IDataSource[]{meterPerc, meterPerc3}, filenamePerc);
            GlassProd.writeCombinedDataToFile(new IDataSource[]{meterPerc.makeImmFractionSource(),
                    meterPerc3.makeImmFractionSource()}, filenameImmFrac);
            GlassProd.writeCombinedDataToFile(new IDataSource[]{meterPerc.makeImmFractionSource(sim.speciesA.getLeafType()),
                    meterPerc3.makeImmFractionSource(sim.speciesA.getLeafType())}, filenameImmFracA);
            if (params.nB>0) GlassProd.writeCombinedDataToFile(new IDataSource[]{meterPerc.makeImmFractionSource(sim.speciesB.getLeafType()),
                    meterPerc3.makeImmFractionSource(sim.speciesB.getLeafType())}, filenameImmFracB);
            GlassProd.writeDataToFile(meterPerc.makePerclationByImmFracSource(), filenameImmFracPerc);
            GlassProd.writeDataToFile(accPerc0, filenamePerc0);
            GlassProd.writeDataToFile(meterQ4, "Q4" + fileTag + ".out");
>>>>>>> cc38f332
            GlassProd.writeDataToFile(meterL, filenameL);
//            GlassProd.writeCombinedDataToFile(new IDataSource[]{meterPerc.makeChi4Source(), meterPerc3.makeChi4Source()}, "chi4Star" + fileTag + ".dat");
            GlassProd.writeDataToFile(meterQ4.makeChi4Meter(), "chi4" + fileTag + ".dat");
            GlassProd.writeDataToFile(meterAlpha2, filenameAlpha2);
//            GlassProd.writeDataToFile(meterSFac, filenameSq);

            GlassProd.writeDataToFile(meterMSD, meterMSD.errData, filenameMSD);
            GlassProd.writeDataToFile(meterMSDA, meterMSDA.errData, filenameMSDA);
            if (params.nB>0) GlassProd.writeDataToFile(meterMSDB, meterMSDB.errData, filenameMSDB);
            GlassProd.writeDataToFile(meterVAC, meterVAC.errData, filenameVAC);
            GlassProd.writeDataToFile(pTensorAccumVisc, pTensorAccumVisc.errData, filenameVisc);
        } catch (IOException e) {
            System.err.println("Cannot open a file, caught IOException: " + e.getMessage());
        }
        long time1 = System.nanoTime();
<<<<<<< HEAD
        double sim_time = (time1 - time0)/1e9/60.0/60.0;
        System.out.printf("\ntime: %3.2f hr\n", sim_time);
=======
        double sim_time = (time1 - time0) / 1e9;
        System.out.printf("\ntime: %3.2f s\n", sim_time);
>>>>>>> cc38f332
    }

    public static class SimParams extends SimGlass.GlassParams {
        public int numStepsEqIsothermal = 10000;
        public int numStepsIsothermal = 10000;
        public int numSteps = 1000000;
        public double minDrFilter = 0.4;
        public double temperatureMelt = 0;
        public double qx = 7.0;
        public boolean doPxyAutocor = false;
        public int sfacMinInterval = 6;
        public int[] randomSeeds = null;
    }

    public static void writeDataToFile(IDataSource meter, String filename) throws IOException {
        writeDataToFile(meter, null, filename);
    }

    public static void writeDataToFile(IDataSource meter, IData errData, String filename) throws IOException {
        IData data;
        IData xData;
        if (meter instanceof AccumulatorAverage) {
            AccumulatorAverage acc = (AccumulatorAverage) meter;
            data = acc.getData(acc.AVERAGE);
            xData = ((DataFunction.DataInfoFunction) ((DataGroup.DataInfoGroup) acc.getDataInfo()).getSubDataInfo(acc.AVERAGE.index)).getXDataSource().getIndependentData(0);
        } else {
            data = meter.getData();
            xData = ((DataFunction.DataInfoFunction) meter.getDataInfo()).getXDataSource().getIndependentData(0);
        }
        boolean allNaN = true;
        for (int i = 0; i < xData.getLength(); i++) {
            if (!Double.isNaN(data.getValue(i))) allNaN = false;
        }
        if (allNaN) return;
        FileWriter fw = new FileWriter(filename);
        for (int i = 0; i < xData.getLength(); i++) {
            double y = data.getValue(i);
            if (Double.isNaN(y)) continue;
            if (errData == null) {
                fw.write(xData.getValue(i) + " " + y + "\n");
            } else {
                fw.write(xData.getValue(i) + " " + y + " " + errData.getValue(i) + "\n");
            }
        }
        fw.close();
    }

    public static void writeCombinedDataToFile(IDataSource[] meters, String filename) {
        List<double[]> allData = new ArrayList<>();
        for (IDataSource meter : meters) {
            IData data = meter.getData();
            IData xData = ((DataFunction.DataInfoFunction) meter.getDataInfo()).getXDataSource().getIndependentData(0);
            for (int i = 0; i < xData.getLength(); i++) {
                double y = data.getValue(i);
                if (Double.isNaN(y)) continue;
                allData.add(new double[]{xData.getValue(i), y});
            }
        }
        allData.sort(new Comparator<double[]>() {
            @Override
            public int compare(double[] o1, double[] o2) {
                return Double.compare(o1[0], o2[0]);
            }
        });

        try {
            FileWriter fw = new FileWriter(filename);
            for (double[] xy : allData) {
                fw.write(xy[0] + " " + xy[1] + "\n");
            }
            fw.close();
        } catch (IOException ex) {
            throw new RuntimeException(ex);
        }
    }

    public static class StepsState implements Statefull {
        public long numStepsEqIsothermal;
        public long numStepsIsothermal;
        public long numSteps;

        @Override
        public void saveState(Writer fw) throws IOException {
            fw.write(numStepsEqIsothermal+" "+numStepsIsothermal+" "+numSteps+"\n");
        }

        @Override
        public void restoreState(BufferedReader br) throws IOException {
            String[] bits = br.readLine().split(" ");
            numStepsEqIsothermal = Long.parseLong(bits[0]);
            numStepsIsothermal = Long.parseLong(bits[1]);
            numSteps = Long.parseLong(bits[2]);
        }
    }
}<|MERGE_RESOLUTION|>--- conflicted
+++ resolved
@@ -81,24 +81,13 @@
         } else {
             params.doSwap = true;
             params.potential = SimGlass.PotentialChoice.HS;
-            params.nA = 100;
-            params.nB = 100;
-            // 50%-50% and sigma ratio: 1.4
-            // phi=0.35720732795*rho
-            // rho=2.7994946401*phi
-            //phi=0.05 (rho=0.139974732) to 0.5 (rho=1.39974732005): interval of dPhi=0.05 (10 pts)
-            //phi=0.5 (rho=1.39974732005) to 0.6 (1.679696784): interval of dPhi=0.005 (20 pts)
-            params.density = 1.3; // 2D params.density = 0.509733; //3D  = 0.69099;
-            //2D:    phi=0.593055756034847*rho   ;  rho=1.6861820997842936*phi
-            params.D = 2;
+            params.nA = 50;
+            params.nB = 50;
+            params.density = 1.2; // 2D params.density = 0.509733; //3D  = 0.69099;
+            params.D = 3;
             params.temperature = 1.0;
-<<<<<<< HEAD
-            params.numStepsEq = 1_000_000;
-            params.numSteps = 1_000_000;
-=======
             params.numStepsEqIsothermal = 10000;
             params.numSteps = 100000;
->>>>>>> cc38f332
             params.minDrFilter = 0.4;
             params.qx = 7.0;
         }
@@ -375,19 +364,19 @@
 
 
         //shear stress AC
-//        AccumulatorAutocorrelationShearStress dpxyAutocor = new AccumulatorAutocorrelationShearStress(256, sim.integrator.getTimeStep());
-//        boolean doPxyAutocor = params.doPxyAutocor && sim.potentialChoice != SimGlass.PotentialChoice.HS;
-//        if (doPxyAutocor) {
-//            pTensorFork.addDataSink(dpxyAutocor);
-//        }
-//        dpxyAutocor.setPushInterval(16384);
+        AccumulatorAutocorrelationShearStress dpxyAutocor = new AccumulatorAutocorrelationShearStress(256, sim.integrator.getTimeStep());
+        boolean doPxyAutocor = params.doPxyAutocor && sim.potentialChoice != SimGlass.PotentialChoice.HS;
+        if (doPxyAutocor) {
+            pTensorFork.addDataSink(dpxyAutocor);
+        }
+        dpxyAutocor.setPushInterval(16384);
 
 
         //MSD
         ConfigurationStorage configStorageMSD = new ConfigurationStorage(sim.box, ConfigurationStorage.StorageType.MSD);
         configStorageMSD.setEnabled(true);
-//        ConfigurationStorage configStorageMSD3 = new ConfigurationStorage(sim.box, ConfigurationStorage.StorageType.MSD, 60, 3);
-//        configStorageMSD3.setEnabled(true);
+        ConfigurationStorage configStorageMSD3 = new ConfigurationStorage(sim.box, ConfigurationStorage.StorageType.MSD, 60, 3);
+        configStorageMSD3.setEnabled(true);
         DataSourceMSD meterMSD = new DataSourceMSD(configStorageMSD);
         configStorageMSD.addListener(meterMSD);
 
@@ -396,17 +385,17 @@
         DataSourceMSD meterMSDB = new DataSourceMSD(configStorageMSD, sim.speciesB.getLeafType());
         if (params.nB > 0) configStorageMSD.addListener(meterMSDB);
 
-//        DataSourceCorMSD dsCorMSD = new DataSourceCorMSD(sim.integrator);
-//        dsCorMSD.setMinInterval(3);
-//        meterMSD.addMSDSink(dsCorMSD);
-//        dsCorMSD.setEnabled(true);
-//        DataSourceBlockAvgCor dsCorP = new DataSourceBlockAvgCor(sim.integrator);
-//        pFork.addDataSink(dsCorP);
-//        dsCorP.setEnabled(true);
-//        DataSourceMSDcorP dsMSDcorP = new DataSourceMSDcorP(sim.integrator);
-//        pFork.addDataSink(dsMSDcorP);
-//        meterMSD.addMSDSink(dsMSDcorP);
-//        dsMSDcorP.setEnabled(true);
+        DataSourceCorMSD dsCorMSD = new DataSourceCorMSD(sim.integrator);
+        dsCorMSD.setMinInterval(3);
+        meterMSD.addMSDSink(dsCorMSD);
+        dsCorMSD.setEnabled(true);
+        DataSourceBlockAvgCor dsCorP = new DataSourceBlockAvgCor(sim.integrator);
+        pFork.addDataSink(dsCorP);
+        dsCorP.setEnabled(true);
+        DataSourceMSDcorP dsMSDcorP = new DataSourceMSDcorP(sim.integrator);
+        pFork.addDataSink(dsMSDcorP);
+        meterMSD.addMSDSink(dsMSDcorP);
+        dsMSDcorP.setEnabled(true);
 
         //VAC
         configStorageMSD.setDoVelocity(true);
@@ -422,26 +411,6 @@
 
         //Percolation
         int percMinInterval = 11;
-<<<<<<< HEAD
-//        AtomTestDeviation atomFilterDeviation = new AtomTestDeviation(sim.box, configStorageMSD);
-//        atomFilterDeviation.setMinDistance(params.minDrFilter);
-//        atomFilterDeviation.setDoMobileOnly(false);
-//        DataSourcePercolation meterPerc = new DataSourcePercolation(configStorageMSD, atomFilterDeviation, percMinInterval);
-//        configStorageMSD.addListener(meterPerc);
-//
-//        AtomTestDeviation atomFilterDeviation3 = new AtomTestDeviation(sim.box, configStorageMSD3);
-//        atomFilterDeviation3.setMinDistance(params.minDrFilter);
-//        atomFilterDeviation3.setDoMobileOnly(false);
-//        DataSourcePercolation meterPerc3 = new DataSourcePercolation(configStorageMSD3, atomFilterDeviation3, percMinInterval - 1, meterPerc.getHistogram());
-//        configStorageMSD3.addListener(meterPerc3);
-//
-//        DataSourcePercolation0 meterPerc0 = new DataSourcePercolation0(sim.box, sim.getRandom());
-//        meterPerc0.setImmFracs(new double[]{0.03, 0.06, 0.09, 0.12, 0.15, 0.18, 0.21, 0.24, 0.27});
-//        AccumulatorAverageFixed accPerc0 = new AccumulatorAverageFixed(10);
-//        DataPumpListener pumpPerc0 = new DataPumpListener(meterPerc0, accPerc0, 10000);
-//        sim.integrator.getEventManager().addListener(pumpPerc0);
-//
-=======
         AtomTestDeviation atomFilterDeviation = new AtomTestDeviation(sim.box, configStorageMSD);
         atomFilterDeviation.setMinDistance(params.minDrFilter);
         atomFilterDeviation.setDoMobileOnly(false);
@@ -460,7 +429,6 @@
         DataPumpListener pumpPerc0 = new DataPumpListener(meterPerc0, accPerc0, 10000);
         sim.integrator.getEventManager().addListener(pumpPerc0);
 
->>>>>>> cc38f332
         DataSourceQ4 meterQ4 = new DataSourceQ4(configStorageMSD, percMinInterval + 1);
         meterQ4.setMaxDr(0.2);
         configStorageMSD.addListener(meterQ4);
@@ -474,176 +442,176 @@
         configStorageMSD.addListener(meterAlpha2);
 
         //S(q)
-//        AccumulatorAverageFixed accSFac = new AccumulatorAverageFixed(1);  // just average, no uncertainty
-//        double cut10 = 10;
-//        if (numAtoms > 500) cut10 /= Math.pow(numAtoms / 500.0, 1.0 / sim.getSpace().D());
-//        MeterStructureFactor meterSFac = new MeterStructureFactor(sim.box, cut10);
-//        meterSFac.setNormalizeByN(true);
-//        DataPumpListener pumpSFac = new DataPumpListener(meterSFac, accSFac, 5000);
-//        sim.integrator.getEventManager().addListener(pumpSFac);
-//        double vB = sim.getSpace().powerD(sim.sigmaB);
-//        ((MeterStructureFactor.AtomSignalSourceByType) meterSFac.getSignalSource()).setAtomTypeFactor(sim.speciesB.getAtomType(0), vB);
+        AccumulatorAverageFixed accSFac = new AccumulatorAverageFixed(1);  // just average, no uncertainty
+        double cut10 = 10;
+        if (numAtoms > 500) cut10 /= Math.pow(numAtoms / 500.0, 1.0 / sim.getSpace().D());
+        MeterStructureFactor meterSFac = new MeterStructureFactor(sim.box, cut10);
+        meterSFac.setNormalizeByN(true);
+        DataPumpListener pumpSFac = new DataPumpListener(meterSFac, accSFac, 5000);
+        sim.integrator.getEventManager().addListener(pumpSFac);
+        double vB = sim.getSpace().powerD(sim.sigmaB);
+        ((MeterStructureFactor.AtomSignalSourceByType) meterSFac.getSignalSource()).setAtomTypeFactor(sim.speciesB.getAtomType(0), vB);
 
         double cut3 = 3;
-//        if (numAtoms > 500) cut3 /= Math.pow(numAtoms / 500.0, 1.0 / sim.getSpace().D());
-//        AccumulatorAverageFixed[] accSFacMobility = new AccumulatorAverageFixed[30];
-//        for (int i = 0; i < 30; i++) {
-//            AtomSignalMobility signalMobility = new AtomSignalMobility(configStorageMSD);
-//            signalMobility.setPrevConfig(i + 1);
-//            MeterStructureFactor meterSFacMobility = new MeterStructureFactor(sim.box, cut3, signalMobility);
-//            meterSFacMobility.setNormalizeByN(true);
-//            accSFacMobility[i] = new AccumulatorAverageFixed(1);  // just average, no uncertainty
-//            DataPump pumpSFacMobility = new DataPump(meterSFacMobility, accSFacMobility[i]);
-//            // ensures pump fires when config with delta t is available
-//            ConfigurationStoragePumper cspMobility = new ConfigurationStoragePumper(pumpSFacMobility, configStorageMSD);
-//            cspMobility.setPrevStep(Math.max(i, 11));
-//            configStorageMSD.addListener(cspMobility);
-//        }
-//
-//        AccumulatorAverageFixed[] accSFacMotion = new AccumulatorAverageFixed[30];
-//        for (int i = 0; i < 30; i++) {
-//            AtomSignalMotion signalMotion = new AtomSignalMotion(configStorageMSD, 0);
-//            signalMotion.setPrevConfig(i + 1);
-//            MeterStructureFactor meterSFacMotion = new MeterStructureFactor(sim.box, cut3, signalMotion);
-//            meterSFacMotion.setNormalizeByN(true);
-//            accSFacMotion[i] = new AccumulatorAverageFixed(1);  // just average, no uncertainty
-//            DataPump pumpSFacMotion = new DataPump(meterSFacMotion, accSFacMotion[i]);
-//            // ensures pump fires when config with delta t is available
-//            ConfigurationStoragePumper cspMotion = new ConfigurationStoragePumper(pumpSFacMotion, configStorageMSD);
-//            cspMotion.setPrevStep(Math.max(i, 11));
-//            configStorageMSD.addListener(cspMotion);
-//        }
-
-//        AtomStressSource stressSource;
-//        if (sim.potentialChoice == SimGlass.PotentialChoice.HS) {
-//            AtomHardStressCollector ahsc = new AtomHardStressCollector(sim.integrator);
-//            ((IntegratorHard) sim.integrator).addCollisionListener(ahsc);
-//            stressSource = ahsc;
-//        } else {
-//            stressSource = new PotentialCallbackAtomStress(sim.box);
-//        }
-//        int[][] normalComps = new int[sim.getSpace().getD()][2];
-//        for (int i = 0; i < normalComps.length; i++) {
-//            normalComps[i][0] = normalComps[i][1] = i;
-//        }
-//        AtomSignalStress signalStressNormal = new AtomSignalStress(stressSource, normalComps);
-//
-//        Vector[] wv = meterSFac.getWaveVectors();
-//        List<Vector> myWV = new ArrayList<>();
-//        double L = sim.box.getBoundary().getBoxSize().getX(0);
-//        double wvMax2 = 4.01 * Math.PI / L;
-//        for (Vector vector : wv) {
-//            int nd = 0;
-//            for (int i = 0; i < vector.getD(); i++) if (vector.getX(i) != 0) nd++;
-//            if (vector.squared() > wvMax2 * wvMax2 || nd > 1) continue;
-//            myWV.add(vector);
-//        }
-//        int minIntervalSfac2 = 6;
-//        wv = myWV.toArray(new Vector[0]);
-//        int[] motionMap = StructureFactorComponentCorrelation.makeWaveVectorMap(wv, 0);
-//        int[] mobilityMap = StructureFactorComponentCorrelation.makeWaveVectorMap(wv, -1);
-//
-//        MeterStructureFactor meterSFacStress2 = new MeterStructureFactor(sim.box, 3, signalStressNormal);
-//        meterSFacStress2.setNormalizeByN(true);
-//        meterSFacStress2.setWaveVec(wv);
-//        StructureFactorComponentCorrelation sfcStress2Cor = new StructureFactorComponentCorrelation(mobilityMap, configStorageMSD);
-//        sfcStress2Cor.setMinInterval(params.sfacMinInterval);
-//        DataSinkBlockAveragerSFac dsbaSfacStress2 = new DataSinkBlockAveragerSFac(configStorageMSD, params.sfacMinInterval, meterSFacStress2);
-//        dsbaSfacStress2.addSink(sfcStress2Cor);
-//        DataPump pumpSFacStress2Cor = new DataPump(meterSFacStress2, dsbaSfacStress2);
-//        ConfigurationStoragePumper cspStress2 = new ConfigurationStoragePumper(pumpSFacStress2Cor, configStorageMSD);
-//        configStorageMSD.addListener(cspStress2);
-//        cspStress2.setPrevStep(params.sfacMinInterval);
-//        DataSourceCorrelation dsCorSFacStress2Mobility = new DataSourceCorrelation(configStorageMSD, mobilityMap.length);
-//        dsbaSfacStress2.addSink(dsCorSFacStress2Mobility.makeReceiver(0));
-//
-//        MeterStructureFactor[] meterSFacMotion2 = new MeterStructureFactor[30];
-//        StructureFactorComponentCorrelation sfcMotionCor = new StructureFactorComponentCorrelation(motionMap, configStorageMSD);
-//        sfcMotionCor.setMinInterval(params.sfacMinInterval);
-//        MeterStructureFactor[] meterSFacMobility2 = new MeterStructureFactor[30];
-//        StructureFactorComponentCorrelation sfcMobilityCor = new StructureFactorComponentCorrelation(mobilityMap, configStorageMSD);
-//        sfcMobilityCor.setMinInterval(params.sfacMinInterval);
-//
-//        MeterStructureFactor meterSFacDensity2 = new MeterStructureFactor(sim.box, 3);
-//        meterSFacDensity2.setNormalizeByN(true);
-//        meterSFacDensity2.setWaveVec(wv);
-//        StructureFactorComponentCorrelation sfcDensityCor = new StructureFactorComponentCorrelation(mobilityMap, configStorageMSD);
-//        sfcDensityCor.setMinInterval(params.sfacMinInterval);
-//        DataSinkBlockAveragerSFac dsbaSfacDensity2 = new DataSinkBlockAveragerSFac(configStorageMSD, params.sfacMinInterval, meterSFacDensity2);
-//        dsbaSfacDensity2.addSink(sfcDensityCor);
-//        DataPump pumpSFacDensity2 = new DataPump(meterSFacDensity2, dsbaSfacDensity2);
-//        ConfigurationStoragePumper cspDensity2 = new ConfigurationStoragePumper(pumpSFacDensity2, configStorageMSD);
-//        configStorageMSD.addListener(cspDensity2);
-//        cspDensity2.setPrevStep(params.sfacMinInterval);
-//        DataSourceCorrelation dsCorSFacDensityMobility = new DataSourceCorrelation(configStorageMSD, mobilityMap.length);
-//        dsbaSfacDensity2.addSink(dsCorSFacDensityMobility.makeReceiver(0));
-//
-//        MeterStructureFactor.AtomSignalSourceByType atomSignalPacking = new MeterStructureFactor.AtomSignalSourceByType();
-//        atomSignalPacking.setAtomTypeFactor(sim.speciesB.getLeafType(), sim.potentialChoice == SimGlass.PotentialChoice.HS ? vB : 0);
-//        MeterStructureFactor meterSFacPacking2 = new MeterStructureFactor(sim.box, 3, atomSignalPacking);
-//        meterSFacPacking2.setNormalizeByN(true);
-//        meterSFacPacking2.setWaveVec(wv);
-//        StructureFactorComponentCorrelation sfcPackingCor = new StructureFactorComponentCorrelation(mobilityMap, configStorageMSD);
-//        sfcPackingCor.setMinInterval(params.sfacMinInterval);
-//        DataSinkBlockAveragerSFac dsbaSfacPacking2 = new DataSinkBlockAveragerSFac(configStorageMSD, params.sfacMinInterval, meterSFacPacking2);
-//        dsbaSfacPacking2.addSink(sfcPackingCor);
-//        DataPump pumpSFacPacking2 = new DataPump(meterSFacPacking2, dsbaSfacPacking2);
-//        ConfigurationStoragePumper cspPacking2 = new ConfigurationStoragePumper(pumpSFacPacking2, configStorageMSD);
-//        configStorageMSD.addListener(cspPacking2);
-//        cspPacking2.setPrevStep(params.sfacMinInterval);
-//        DataSourceCorrelation dsCorSFacPackingMobility = new DataSourceCorrelation(configStorageMSD, mobilityMap.length);
-//        dsbaSfacPacking2.addSink(dsCorSFacPackingMobility.makeReceiver(0));
-//        DataSourceCorrelation dsCorSFacPackingDensity = new DataSourceCorrelation(configStorageMSD, mobilityMap.length);
-//        dsbaSfacPacking2.addSink(dsCorSFacPackingDensity.makeReceiver(0));
-//        dsbaSfacDensity2.addSink(dsCorSFacPackingDensity.makeReceiver(1));
-//
-//        AtomSignalKineticEnergy atomSignalKE = new AtomSignalKineticEnergy();
-//        atomSignalKE.setDoSubtractAvg(1.5 * sim.integrator.getTemperature());
-//        MeterStructureFactor meterSFacKE = new MeterStructureFactor(sim.box, 3, atomSignalKE);
-//        meterSFacKE.setNormalizeByN(true);
-//        meterSFacKE.setWaveVec(wv);
-//        StructureFactorComponentCorrelation sfcKECor = new StructureFactorComponentCorrelation(mobilityMap, configStorageMSD);
-//        sfcKECor.setMinInterval(params.sfacMinInterval);
-//        DataSinkBlockAveragerSFac dsbaSfacKE = new DataSinkBlockAveragerSFac(configStorageMSD, params.sfacMinInterval, meterSFacKE);
-//        dsbaSfacKE.addSink(sfcKECor);
-//        DataPump pumpSFacKECor = new DataPump(meterSFacKE, dsbaSfacKE);
-//        ConfigurationStoragePumper cspKE = new ConfigurationStoragePumper(pumpSFacKECor, configStorageMSD);
-//        configStorageMSD.addListener(cspKE);
-//        cspKE.setPrevStep(params.sfacMinInterval);
-//        DataSourceCorrelation dsCorSFacKEMobility = new DataSourceCorrelation(configStorageMSD, mobilityMap.length);
-//        dsbaSfacKE.addSink(dsCorSFacKEMobility.makeReceiver(0));
-//
-//        for (int i = 0; i < 30; i++) {
-//            AtomSignalMotion signalMotion = new AtomSignalMotion(configStorageMSD, 0);
-//            signalMotion.setPrevConfig(i + 1);
-//            meterSFacMotion2[i] = new MeterStructureFactor(sim.box, 3, signalMotion);
-//            meterSFacMotion2[i].setNormalizeByN(true);
-//            meterSFacMotion2[i].setWaveVec(wv);
-//            DataPump pumpSFacMotion2 = new DataPump(meterSFacMotion2[i], sfcMotionCor.makeSink(i, meterSFacMotion2[i]));
-//            ConfigurationStoragePumper cspMotion2 = new ConfigurationStoragePumper(pumpSFacMotion2, configStorageMSD);
-//            cspMotion2.setPrevStep(i);
-//            cspMotion2.setBigStep(minIntervalSfac2);
-//            configStorageMSD.addListener(cspMotion2);
-//
-//            AtomSignalMobility signalMobility = new AtomSignalMobility(configStorageMSD);
-//            signalMobility.setPrevConfig(i + 1);
-//            meterSFacMobility2[i] = new MeterStructureFactor(sim.box, 3, signalMobility);
-//            meterSFacMobility2[i].setNormalizeByN(true);
-//            meterSFacMobility2[i].setWaveVec(wv);
-//            DataFork sfacMobility2Fork = new DataFork();
-//            sfacMobility2Fork.addDataSink(sfcMobilityCor.makeSink(i, meterSFacMobility2[i]));
-//            DataPump pumpSFacMobility2 = new DataPump(meterSFacMobility2[i], sfacMobility2Fork);
-//            ConfigurationStoragePumper cspMobility2 = new ConfigurationStoragePumper(pumpSFacMobility2, configStorageMSD);
-//            cspMobility2.setPrevStep(i);
-//            cspMobility2.setBigStep(minIntervalSfac2);
-//            configStorageMSD.addListener(cspMobility2);
-//            sfacMobility2Fork.addDataSink(new StructorFactorComponentExtractor(meterSFacMobility2, i, dsCorSFacDensityMobility));
-//            sfacMobility2Fork.addDataSink(new StructorFactorComponentExtractor(meterSFacMobility2, i, dsCorSFacPackingMobility));
-//            sfacMobility2Fork.addDataSink(new StructorFactorComponentExtractor(meterSFacMobility2, i, dsCorSFacStress2Mobility));
-//            sfacMobility2Fork.addDataSink(new StructorFactorComponentExtractor(meterSFacMobility2, i, dsCorSFacKEMobility));
-//        }
-//
-//
+        if (numAtoms > 500) cut3 /= Math.pow(numAtoms / 500.0, 1.0 / sim.getSpace().D());
+        AccumulatorAverageFixed[] accSFacMobility = new AccumulatorAverageFixed[30];
+        for (int i = 0; i < 30; i++) {
+            AtomSignalMobility signalMobility = new AtomSignalMobility(configStorageMSD);
+            signalMobility.setPrevConfig(i + 1);
+            MeterStructureFactor meterSFacMobility = new MeterStructureFactor(sim.box, cut3, signalMobility);
+            meterSFacMobility.setNormalizeByN(true);
+            accSFacMobility[i] = new AccumulatorAverageFixed(1);  // just average, no uncertainty
+            DataPump pumpSFacMobility = new DataPump(meterSFacMobility, accSFacMobility[i]);
+            // ensures pump fires when config with delta t is available
+            ConfigurationStoragePumper cspMobility = new ConfigurationStoragePumper(pumpSFacMobility, configStorageMSD);
+            cspMobility.setPrevStep(Math.max(i, 11));
+            configStorageMSD.addListener(cspMobility);
+        }
+
+        AccumulatorAverageFixed[] accSFacMotion = new AccumulatorAverageFixed[30];
+        for (int i = 0; i < 30; i++) {
+            AtomSignalMotion signalMotion = new AtomSignalMotion(configStorageMSD, 0);
+            signalMotion.setPrevConfig(i + 1);
+            MeterStructureFactor meterSFacMotion = new MeterStructureFactor(sim.box, cut3, signalMotion);
+            meterSFacMotion.setNormalizeByN(true);
+            accSFacMotion[i] = new AccumulatorAverageFixed(1);  // just average, no uncertainty
+            DataPump pumpSFacMotion = new DataPump(meterSFacMotion, accSFacMotion[i]);
+            // ensures pump fires when config with delta t is available
+            ConfigurationStoragePumper cspMotion = new ConfigurationStoragePumper(pumpSFacMotion, configStorageMSD);
+            cspMotion.setPrevStep(Math.max(i, 11));
+            configStorageMSD.addListener(cspMotion);
+        }
+
+        AtomStressSource stressSource;
+        if (sim.potentialChoice == SimGlass.PotentialChoice.HS) {
+            AtomHardStressCollector ahsc = new AtomHardStressCollector(sim.integrator);
+            ((IntegratorHard) sim.integrator).addCollisionListener(ahsc);
+            stressSource = ahsc;
+        } else {
+            stressSource = new PotentialCallbackAtomStress(sim.box);
+        }
+        int[][] normalComps = new int[sim.getSpace().getD()][2];
+        for (int i = 0; i < normalComps.length; i++) {
+            normalComps[i][0] = normalComps[i][1] = i;
+        }
+        AtomSignalStress signalStressNormal = new AtomSignalStress(stressSource, normalComps);
+
+        Vector[] wv = meterSFac.getWaveVectors();
+        List<Vector> myWV = new ArrayList<>();
+        double L = sim.box.getBoundary().getBoxSize().getX(0);
+        double wvMax2 = 4.01 * Math.PI / L;
+        for (Vector vector : wv) {
+            int nd = 0;
+            for (int i = 0; i < vector.getD(); i++) if (vector.getX(i) != 0) nd++;
+            if (vector.squared() > wvMax2 * wvMax2 || nd > 1) continue;
+            myWV.add(vector);
+        }
+        int minIntervalSfac2 = 6;
+        wv = myWV.toArray(new Vector[0]);
+        int[] motionMap = StructureFactorComponentCorrelation.makeWaveVectorMap(wv, 0);
+        int[] mobilityMap = StructureFactorComponentCorrelation.makeWaveVectorMap(wv, -1);
+
+        MeterStructureFactor meterSFacStress2 = new MeterStructureFactor(sim.box, 3, signalStressNormal);
+        meterSFacStress2.setNormalizeByN(true);
+        meterSFacStress2.setWaveVec(wv);
+        StructureFactorComponentCorrelation sfcStress2Cor = new StructureFactorComponentCorrelation(mobilityMap, configStorageMSD);
+        sfcStress2Cor.setMinInterval(params.sfacMinInterval);
+        DataSinkBlockAveragerSFac dsbaSfacStress2 = new DataSinkBlockAveragerSFac(configStorageMSD, params.sfacMinInterval, meterSFacStress2);
+        dsbaSfacStress2.addSink(sfcStress2Cor);
+        DataPump pumpSFacStress2Cor = new DataPump(meterSFacStress2, dsbaSfacStress2);
+        ConfigurationStoragePumper cspStress2 = new ConfigurationStoragePumper(pumpSFacStress2Cor, configStorageMSD);
+        configStorageMSD.addListener(cspStress2);
+        cspStress2.setPrevStep(params.sfacMinInterval);
+        DataSourceCorrelation dsCorSFacStress2Mobility = new DataSourceCorrelation(configStorageMSD, mobilityMap.length);
+        dsbaSfacStress2.addSink(dsCorSFacStress2Mobility.makeReceiver(0));
+
+        MeterStructureFactor[] meterSFacMotion2 = new MeterStructureFactor[30];
+        StructureFactorComponentCorrelation sfcMotionCor = new StructureFactorComponentCorrelation(motionMap, configStorageMSD);
+        sfcMotionCor.setMinInterval(params.sfacMinInterval);
+        MeterStructureFactor[] meterSFacMobility2 = new MeterStructureFactor[30];
+        StructureFactorComponentCorrelation sfcMobilityCor = new StructureFactorComponentCorrelation(mobilityMap, configStorageMSD);
+        sfcMobilityCor.setMinInterval(params.sfacMinInterval);
+
+        MeterStructureFactor meterSFacDensity2 = new MeterStructureFactor(sim.box, 3);
+        meterSFacDensity2.setNormalizeByN(true);
+        meterSFacDensity2.setWaveVec(wv);
+        StructureFactorComponentCorrelation sfcDensityCor = new StructureFactorComponentCorrelation(mobilityMap, configStorageMSD);
+        sfcDensityCor.setMinInterval(params.sfacMinInterval);
+        DataSinkBlockAveragerSFac dsbaSfacDensity2 = new DataSinkBlockAveragerSFac(configStorageMSD, params.sfacMinInterval, meterSFacDensity2);
+        dsbaSfacDensity2.addSink(sfcDensityCor);
+        DataPump pumpSFacDensity2 = new DataPump(meterSFacDensity2, dsbaSfacDensity2);
+        ConfigurationStoragePumper cspDensity2 = new ConfigurationStoragePumper(pumpSFacDensity2, configStorageMSD);
+        configStorageMSD.addListener(cspDensity2);
+        cspDensity2.setPrevStep(params.sfacMinInterval);
+        DataSourceCorrelation dsCorSFacDensityMobility = new DataSourceCorrelation(configStorageMSD, mobilityMap.length);
+        dsbaSfacDensity2.addSink(dsCorSFacDensityMobility.makeReceiver(0));
+
+        MeterStructureFactor.AtomSignalSourceByType atomSignalPacking = new MeterStructureFactor.AtomSignalSourceByType();
+        atomSignalPacking.setAtomTypeFactor(sim.speciesB.getLeafType(), sim.potentialChoice == SimGlass.PotentialChoice.HS ? vB : 0);
+        MeterStructureFactor meterSFacPacking2 = new MeterStructureFactor(sim.box, 3, atomSignalPacking);
+        meterSFacPacking2.setNormalizeByN(true);
+        meterSFacPacking2.setWaveVec(wv);
+        StructureFactorComponentCorrelation sfcPackingCor = new StructureFactorComponentCorrelation(mobilityMap, configStorageMSD);
+        sfcPackingCor.setMinInterval(params.sfacMinInterval);
+        DataSinkBlockAveragerSFac dsbaSfacPacking2 = new DataSinkBlockAveragerSFac(configStorageMSD, params.sfacMinInterval, meterSFacPacking2);
+        dsbaSfacPacking2.addSink(sfcPackingCor);
+        DataPump pumpSFacPacking2 = new DataPump(meterSFacPacking2, dsbaSfacPacking2);
+        ConfigurationStoragePumper cspPacking2 = new ConfigurationStoragePumper(pumpSFacPacking2, configStorageMSD);
+        configStorageMSD.addListener(cspPacking2);
+        cspPacking2.setPrevStep(params.sfacMinInterval);
+        DataSourceCorrelation dsCorSFacPackingMobility = new DataSourceCorrelation(configStorageMSD, mobilityMap.length);
+        dsbaSfacPacking2.addSink(dsCorSFacPackingMobility.makeReceiver(0));
+        DataSourceCorrelation dsCorSFacPackingDensity = new DataSourceCorrelation(configStorageMSD, mobilityMap.length);
+        dsbaSfacPacking2.addSink(dsCorSFacPackingDensity.makeReceiver(0));
+        dsbaSfacDensity2.addSink(dsCorSFacPackingDensity.makeReceiver(1));
+
+        AtomSignalKineticEnergy atomSignalKE = new AtomSignalKineticEnergy();
+        atomSignalKE.setDoSubtractAvg(1.5 * sim.integrator.getTemperature());
+        MeterStructureFactor meterSFacKE = new MeterStructureFactor(sim.box, 3, atomSignalKE);
+        meterSFacKE.setNormalizeByN(true);
+        meterSFacKE.setWaveVec(wv);
+        StructureFactorComponentCorrelation sfcKECor = new StructureFactorComponentCorrelation(mobilityMap, configStorageMSD);
+        sfcKECor.setMinInterval(params.sfacMinInterval);
+        DataSinkBlockAveragerSFac dsbaSfacKE = new DataSinkBlockAveragerSFac(configStorageMSD, params.sfacMinInterval, meterSFacKE);
+        dsbaSfacKE.addSink(sfcKECor);
+        DataPump pumpSFacKECor = new DataPump(meterSFacKE, dsbaSfacKE);
+        ConfigurationStoragePumper cspKE = new ConfigurationStoragePumper(pumpSFacKECor, configStorageMSD);
+        configStorageMSD.addListener(cspKE);
+        cspKE.setPrevStep(params.sfacMinInterval);
+        DataSourceCorrelation dsCorSFacKEMobility = new DataSourceCorrelation(configStorageMSD, mobilityMap.length);
+        dsbaSfacKE.addSink(dsCorSFacKEMobility.makeReceiver(0));
+
+        for (int i = 0; i < 30; i++) {
+            AtomSignalMotion signalMotion = new AtomSignalMotion(configStorageMSD, 0);
+            signalMotion.setPrevConfig(i + 1);
+            meterSFacMotion2[i] = new MeterStructureFactor(sim.box, 3, signalMotion);
+            meterSFacMotion2[i].setNormalizeByN(true);
+            meterSFacMotion2[i].setWaveVec(wv);
+            DataPump pumpSFacMotion2 = new DataPump(meterSFacMotion2[i], sfcMotionCor.makeSink(i, meterSFacMotion2[i]));
+            ConfigurationStoragePumper cspMotion2 = new ConfigurationStoragePumper(pumpSFacMotion2, configStorageMSD);
+            cspMotion2.setPrevStep(i);
+            cspMotion2.setBigStep(minIntervalSfac2);
+            configStorageMSD.addListener(cspMotion2);
+
+            AtomSignalMobility signalMobility = new AtomSignalMobility(configStorageMSD);
+            signalMobility.setPrevConfig(i + 1);
+            meterSFacMobility2[i] = new MeterStructureFactor(sim.box, 3, signalMobility);
+            meterSFacMobility2[i].setNormalizeByN(true);
+            meterSFacMobility2[i].setWaveVec(wv);
+            DataFork sfacMobility2Fork = new DataFork();
+            sfacMobility2Fork.addDataSink(sfcMobilityCor.makeSink(i, meterSFacMobility2[i]));
+            DataPump pumpSFacMobility2 = new DataPump(meterSFacMobility2[i], sfacMobility2Fork);
+            ConfigurationStoragePumper cspMobility2 = new ConfigurationStoragePumper(pumpSFacMobility2, configStorageMSD);
+            cspMobility2.setPrevStep(i);
+            cspMobility2.setBigStep(minIntervalSfac2);
+            configStorageMSD.addListener(cspMobility2);
+            sfacMobility2Fork.addDataSink(new StructorFactorComponentExtractor(meterSFacMobility2, i, dsCorSFacDensityMobility));
+            sfacMobility2Fork.addDataSink(new StructorFactorComponentExtractor(meterSFacMobility2, i, dsCorSFacPackingMobility));
+            sfacMobility2Fork.addDataSink(new StructorFactorComponentExtractor(meterSFacMobility2, i, dsCorSFacStress2Mobility));
+            sfacMobility2Fork.addDataSink(new StructorFactorComponentExtractor(meterSFacMobility2, i, dsCorSFacKEMobility));
+        }
+
+
         double xGsMax = 3;
         int gsMinConfig = 6;
         MeterGs meterGs = new MeterGs(configStorageMSD);
@@ -661,21 +629,6 @@
         if (params.nB > 0) configStorageMSD.addListener(meterGsB);
         meterGsB.getXDataSource().setXMax(xGsMax);
 
-<<<<<<< HEAD
-//        MeterCorrelationSelf meterCorrelationSelf = new MeterCorrelationSelf(configStorageMSD, MeterCorrelationSelf.CorrelationType.TOTAL);
-//        configStorageMSD.addListener(meterCorrelationSelf);
-//        MeterCorrelationSelf meterCorrelationSelfMagA = new MeterCorrelationSelf(configStorageMSD, MeterCorrelationSelf.CorrelationType.MAGNITUDE);
-//        meterCorrelationSelfMagA.setAtomType(sim.speciesA.getLeafType());
-//        configStorageMSD.addListener(meterCorrelationSelfMagA);
-//        MeterCorrelationSelf meterCorrelationSelfMagB = new MeterCorrelationSelf(configStorageMSD, MeterCorrelationSelf.CorrelationType.MAGNITUDE);
-//        meterCorrelationSelfMagB.setAtomType(sim.speciesB.getLeafType());
-//        configStorageMSD.addListener(meterCorrelationSelfMagB);
-//
-//        CorrelationSelf2 correlationSelf2 = new CorrelationSelf2(configStorageMSD, CorrelationSelf2.CorrelationType.TOTAL, 0.001, 20);
-//        configStorageMSD.addListener(correlationSelf2);
-
-//        sim.integrator.getEventManager().addListener(configStorageMSD3);
-=======
         MeterCorrelationSelf meterCorrelationSelf = new MeterCorrelationSelf(configStorageMSD, MeterCorrelationSelf.CorrelationType.TOTAL);
         configStorageMSD.addListener(meterCorrelationSelf);
         MeterCorrelationSelf meterCorrelationSelfMagA = new MeterCorrelationSelf(configStorageMSD, MeterCorrelationSelf.CorrelationType.MAGNITUDE);
@@ -689,7 +642,6 @@
         configStorageMSD.addListener(correlationSelf2);
 
         sim.integrator.getEventManager().addListener(configStorageMSD3);
->>>>>>> cc38f332
         sim.integrator.getEventManager().addListener(configStorageMSD);
 
         objects.add(pTensorAccumVisc);
@@ -774,21 +726,21 @@
         if (sim.potentialChoice == SimGlass.PotentialChoice.HS) {
             System.out.println("Z: " + pAvg / params.density / params.temperature + "  " + pErr / params.density / params.temperature + "  cor: " + pCorr);
             fileTag = String.format("Rho%1.3f", rho);
-            filenameVisc = String.format("viscRho%1.3f.dat", rho);
-            filenameMSD = String.format("msdRho%1.3f.dat", rho);
-            filenameMSDA = String.format("msdARho%1.3f.dat", rho);
-            filenameMSDB = String.format("msdBRho%1.3f.dat", rho);
-            filenameVAC = String.format("vacRho%1.3f.dat", rho);
-            filenameFs = String.format("fsRho%1.3fQ%1.2f.dat", rho, params.qx);
-            filenamePerc = String.format("percRho%1.3f.dat", rho);
-            filenamePerc0 = String.format("perc0Rho%1.3f.dat", rho);
-            filenameL = String.format("lRho%1.3f.dat", rho);
-            filenameImmFrac = String.format("immFracRho%1.3f.dat", rho);
-            filenameImmFracA = String.format("immFracARho%1.3f.dat", rho);
-            filenameImmFracB = String.format("immFracBRho%1.3f.dat", rho);
-            filenameImmFracPerc = String.format("immFracPercRho%1.3f.dat", rho);
-            filenameAlpha2 = String.format("alpha2Rho%1.3f.dat", rho);
-            filenameSq = String.format("sqRho%1.3f.dat", rho);
+            filenameVisc = String.format("viscRho%1.3f.out", rho);
+            filenameMSD = String.format("msdRho%1.3f.out", rho);
+            filenameMSDA = String.format("msdARho%1.3f.out", rho);
+            filenameMSDB = String.format("msdBRho%1.3f.out", rho);
+            filenameVAC = String.format("vacRho%1.3f.out", rho);
+            filenameFs = String.format("fsRho%1.3fQ%1.2f.out", rho, params.qx);
+            filenamePerc = String.format("percRho%1.3f.out", rho);
+            filenamePerc0 = String.format("perc0Rho%1.3f.out", rho);
+            filenameL = String.format("lRho%1.3f.out", rho);
+            filenameImmFrac = String.format("immFracRho%1.3f.out", rho);
+            filenameImmFracA = String.format("immFracARho%1.3f.out", rho);
+            filenameImmFracB = String.format("immFracBRho%1.3f.out", rho);
+            filenameImmFracPerc = String.format("immFracPercRho%1.3f.out", rho);
+            filenameAlpha2 = String.format("alpha2Rho%1.3f.out", rho);
+            filenameSq = String.format("sqRho%1.3f.out", rho);
         } else {
             // Energy
             DataGroup dataU = (DataGroup) accPE.getData();
@@ -816,116 +768,40 @@
             System.out.println("Z: " + pAvg / params.density / tAvg + "  " + pErr / params.density / tAvg + "  cor: " + pCorr);
             System.out.println("U: " + uAvg / numAtoms + "  " + uErr / numAtoms + "  cor: " + uCorr);
             fileTag = String.format("Rho%1.3fT%1.3f", rho, params.temperature);
-            filenameVisc = String.format("viscRho%1.3fT%1.3f.dat", rho, params.temperature);
-            filenameMSD = String.format("msdRho%1.3fT%1.3f.dat", rho, params.temperature);
-            filenameMSDA = String.format("msdARho%1.3fT%1.3f.dat", rho, params.temperature);
-            filenameMSDB = String.format("msdBRho%1.3fT%1.3f.dat", rho, params.temperature);
-            filenameVAC = String.format("vacRho%1.3fT%1.3f.dat", rho, params.temperature);
-            filenameFs = String.format("fsRho%1.3fT%1.3fQ%1.2f.dat", rho, params.temperature, params.qx);
-            filenamePerc = String.format("percRho%1.3fT%1.3f.dat", rho, params.temperature);
-            filenamePerc0 = String.format("perc0Rho%1.3fT%1.3f.dat", rho, params.temperature);
-            filenameL = String.format("lRho%1.3fT%1.3f.dat", rho, params.temperature);
-            filenameImmFrac = String.format("immFracRho%1.3fT%1.3f.dat", rho, params.temperature);
-            filenameImmFracA = String.format("immFracARho%1.3fT%1.3f.dat", rho, params.temperature);
-            filenameImmFracB = String.format("immFracBRho%1.3fT%1.3f.dat", rho, params.temperature);
-            filenameImmFracPerc = String.format("immFracPercRho%1.3fT%1.3f.dat", rho, params.temperature);
-            filenameAlpha2 = String.format("alpha2Rho%1.3fT%1.3f.dat", rho, params.temperature);
-            filenamePxyAC = String.format("acPxyRho%1.3fT%1.3f.dat", rho, params.temperature);
-            filenameSq = String.format("sqRho%1.3fT%1.3f.dat", rho, params.temperature);
+            filenameVisc = String.format("viscRho%1.3fT%1.3f.out", rho, params.temperature);
+            filenameMSD = String.format("msdRho%1.3fT%1.3f.out", rho, params.temperature);
+            filenameMSDA = String.format("msdARho%1.3fT%1.3f.out", rho, params.temperature);
+            filenameMSDB = String.format("msdBRho%1.3fT%1.3f.out", rho, params.temperature);
+            filenameVAC = String.format("vacRho%1.3fT%1.3f.out", rho, params.temperature);
+            filenameFs = String.format("fsRho%1.3fT%1.3fQ%1.2f.out", rho, params.temperature, params.qx);
+            filenamePerc = String.format("percRho%1.3fT%1.3f.out", rho, params.temperature);
+            filenamePerc0 = String.format("perc0Rho%1.3fT%1.3f.out", rho, params.temperature);
+            filenameL = String.format("lRho%1.3fT%1.3f.out", rho, params.temperature);
+            filenameImmFrac = String.format("immFracRho%1.3fT%1.3f.out", rho, params.temperature);
+            filenameImmFracA = String.format("immFracARho%1.3fT%1.3f.out", rho, params.temperature);
+            filenameImmFracB = String.format("immFracBRho%1.3fT%1.3f.out", rho, params.temperature);
+            filenameImmFracPerc = String.format("immFracPercRho%1.3fT%1.3f.out", rho, params.temperature);
+            filenameAlpha2 = String.format("alpha2Rho%1.3fT%1.3f.out", rho, params.temperature);
+            filenamePxyAC = String.format("acPxyRho%1.3fT%1.3f.out", rho, params.temperature);
+            filenameSq = String.format("sqRho%1.3fT%1.3f.out", rho, params.temperature);
             double V = sim.box.getBoundary().volume();
             System.out.println("G: " + V * avgG / tAvg + " " + V * errG / tAvg + " cor: " + corG + "\n");
         }
         System.out.println("P: " + pAvg + "  " + pErr + "  cor: " + pCorr);
 
         try {
-//            if (doPxyAutocor) {
-//                GlassProd.writeDataToFile(dpxyAutocor, filenamePxyAC);
-//            }
-//            GlassProd.writeDataToFile(dsCorMSD, "MSDcor.dat");
-//            GlassProd.writeDataToFile(dsCorP, "Pcor.dat");
-//            GlassProd.writeDataToFile(dsMSDcorP, "MSDcorP.dat");
+            if (doPxyAutocor) {
+                GlassProd.writeDataToFile(dpxyAutocor, filenamePxyAC);
+            }
+            GlassProd.writeDataToFile(dsCorMSD, "MSDcor.dat");
+            GlassProd.writeDataToFile(dsCorP, "Pcor.dat");
+            GlassProd.writeDataToFile(dsMSDcorP, "MSDcorP.dat");
             for (int i = 0; i < configStorageMSD.getLastConfigIndex() - 1; i++) {
                 meterGs.setConfigIndex(i);
-                String filenameGs = String.format("GsRho%1.3f_t%d.dat", rho, i);
-                String filenameGsA = String.format("GsARho%1.3f_t%d.dat", rho, i);
-                String filenameGsB = String.format("GsBRho%1.3f_t%d.dat", rho, i);
-
-                GlassProd.writeDataToFile(meterGs, filenameGs);
+                GlassProd.writeDataToFile(meterGs, "Gs_t" + i + ".dat");
                 meterGsA.setConfigIndex(i);
-                GlassProd.writeDataToFile(meterGsA, filenameGsA);
+                GlassProd.writeDataToFile(meterGsA, "GsA_t" + i + ".dat");
                 meterGsB.setConfigIndex(i);
-<<<<<<< HEAD
-                GlassProd.writeDataToFile(meterGsB, filenameGsB);
-            }
-//            for (int i = 0; i < accSFacMobility.length; i++) {
-//                if (accSFacMobility[i].getSampleCount() < 2) continue;
-//                GlassProd.writeDataToFile(accSFacMobility[i], "sfacMobility" + i + ".dat");
-//                GlassProd.writeDataToFile(accSFacMotion[i], "sfacMotionx" + i + ".dat");
-//            }
-//            double fac = L / (2 * Math.PI);
-//            int[] foo = new int[mobilityMap.length];
-//            for (int j = 0; j < mobilityMap.length; j++) {
-//                String packing = sim.potentialChoice == SimGlass.PotentialChoice.HS ? "Packing" : "DensityA";
-//                if (foo[mobilityMap[j]] != 0) continue;
-//                foo[mobilityMap[j]] = 1;
-//                String label = String.format("q%d%d%d.dat", Math.round(Math.abs(wv[j].getX(0)) * fac),
-//                        Math.round(Math.abs(wv[j].getX(1)) * fac),
-//                        Math.round(Math.abs(wv[j].getX(2)) * fac));
-//
-//                StructureFactorComponentCorrelation.Meter m = sfcMobilityCor.makeMeter(mobilityMap[j]);
-//                GlassProd.writeDataToFile(m, "sfacMobilityCor_" + label);
-//                m = sfcDensityCor.makeMeter(mobilityMap[j]);
-//                GlassProd.writeDataToFile(m, "sfacDensityCor_" + label);
-//                m = sfcPackingCor.makeMeter(mobilityMap[j]);
-//                GlassProd.writeDataToFile(m, "sfac" + packing + "Cor_" + label);
-//                m = sfcStress2Cor.makeMeter(mobilityMap[j]);
-//                GlassProd.writeDataToFile(m, "sfacStressCor_" + label);
-//                m = sfcKECor.makeMeter(mobilityMap[j]);
-//                GlassProd.writeDataToFile(m, "sfacKineticCor_" + label);
-//                DataSourceCorrelation.Meter mm = dsCorSFacDensityMobility.makeMeter(j);
-//                GlassProd.writeDataToFile(mm, "sfacDensityMobilityCor_" + label);
-//                mm = dsCorSFacPackingMobility.makeMeter(j);
-//                GlassProd.writeDataToFile(mm, "sfac" + packing + "MobilityCor_" + label);
-//                mm = dsCorSFacPackingDensity.makeMeter(j);
-//                GlassProd.writeDataToFile(mm, "sfac" + packing + "DensityCor_" + label);
-//                mm = dsCorSFacStress2Mobility.makeMeter(j);
-//                GlassProd.writeDataToFile(mm, "sfacStressMobilityCor_" + label);
-//                mm = dsCorSFacKEMobility.makeMeter(j);
-//                GlassProd.writeDataToFile(mm, "sfacKineticMobilityCor_" + label);
-//            }
-
-//            foo = new int[motionMap.length];
-//            for (int j = 0; j < motionMap.length; j++) {
-//                if (foo[motionMap[j]] != 0) continue;
-//                foo[motionMap[j]] = 1;
-//                String label = String.format("q%d%d%d.dat", Math.round(wv[j].getX(0) * fac),
-//                        Math.round(wv[j].getX(1) * fac),
-//                        Math.round(wv[j].getX(2) * fac));
-//
-//                StructureFactorComponentCorrelation.Meter m = sfcMotionCor.makeMeter(motionMap[j]);
-//                GlassProd.writeDataToFile(m, "sfacMotionCor_" + label);
-//            }
-//
-//            GlassProd.writeDataToFile(meterCorrelationSelf, "corSelf.dat");
-//            GlassProd.writeDataToFile(meterCorrelationSelfMagA, "corSelfMagA.dat");
-//            GlassProd.writeDataToFile(meterCorrelationSelfMagB, "corSelfMagB.dat");
-//            for (int i = 0; i < correlationSelf2.getNumDt(); i++) {
-//                CorrelationSelf2.MeterCorrelationSelf2 m = correlationSelf2.makeMeter(i);
-//                GlassProd.writeDataToFile(m, "corRSelf_t" + i + ".dat");
-//            }
-
-//            GlassProd.writeDataToFile(meterFs, filenameFs);
-//            GlassProd.writeCombinedDataToFile(new IDataSource[]{meterPerc, meterPerc3}, filenamePerc);
-//            GlassProd.writeCombinedDataToFile(new IDataSource[]{meterPerc.makeImmFractionSource(),
-//                    meterPerc3.makeImmFractionSource()}, filenameImmFrac);
-//            GlassProd.writeCombinedDataToFile(new IDataSource[]{meterPerc.makeImmFractionSource(sim.speciesA.getLeafType()),
-//                    meterPerc3.makeImmFractionSource(sim.speciesA.getLeafType())}, filenameImmFracA);
-//            GlassProd.writeCombinedDataToFile(new IDataSource[]{meterPerc.makeImmFractionSource(sim.speciesB.getLeafType()),
-//                    meterPerc3.makeImmFractionSource(sim.speciesB.getLeafType())}, filenameImmFracB);
-//            GlassProd.writeDataToFile(meterPerc.makePerclationByImmFracSource(), filenameImmFracPerc);
-//            GlassProd.writeDataToFile(accPerc0, filenamePerc0);
-            GlassProd.writeDataToFile(meterQ4, "Q4" + fileTag + ".dat");
-=======
                 if (params.nB>0) GlassProd.writeDataToFile(meterGsB, "GsB_t" + i + ".dat");
             }
             for (int i = 0; i < accSFacMobility.length; i++) {
@@ -996,12 +872,11 @@
             GlassProd.writeDataToFile(meterPerc.makePerclationByImmFracSource(), filenameImmFracPerc);
             GlassProd.writeDataToFile(accPerc0, filenamePerc0);
             GlassProd.writeDataToFile(meterQ4, "Q4" + fileTag + ".out");
->>>>>>> cc38f332
             GlassProd.writeDataToFile(meterL, filenameL);
-//            GlassProd.writeCombinedDataToFile(new IDataSource[]{meterPerc.makeChi4Source(), meterPerc3.makeChi4Source()}, "chi4Star" + fileTag + ".dat");
-            GlassProd.writeDataToFile(meterQ4.makeChi4Meter(), "chi4" + fileTag + ".dat");
+            GlassProd.writeCombinedDataToFile(new IDataSource[]{meterPerc.makeChi4Source(), meterPerc3.makeChi4Source()}, "chi4Star" + fileTag + ".out");
+            GlassProd.writeDataToFile(meterQ4.makeChi4Meter(), "chi4" + fileTag + ".out");
             GlassProd.writeDataToFile(meterAlpha2, filenameAlpha2);
-//            GlassProd.writeDataToFile(meterSFac, filenameSq);
+            GlassProd.writeDataToFile(meterSFac, filenameSq);
 
             GlassProd.writeDataToFile(meterMSD, meterMSD.errData, filenameMSD);
             GlassProd.writeDataToFile(meterMSDA, meterMSDA.errData, filenameMSDA);
@@ -1012,13 +887,8 @@
             System.err.println("Cannot open a file, caught IOException: " + e.getMessage());
         }
         long time1 = System.nanoTime();
-<<<<<<< HEAD
-        double sim_time = (time1 - time0)/1e9/60.0/60.0;
-        System.out.printf("\ntime: %3.2f hr\n", sim_time);
-=======
         double sim_time = (time1 - time0) / 1e9;
         System.out.printf("\ntime: %3.2f s\n", sim_time);
->>>>>>> cc38f332
     }
 
     public static class SimParams extends SimGlass.GlassParams {
