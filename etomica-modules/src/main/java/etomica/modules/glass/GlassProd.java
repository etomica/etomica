/* This Source Code Form is subject to the terms of the Mozilla Public
 * License, v. 2.0. If a copy of the MPL was not distributed with this
 * file, You can obtain one at http://mozilla.org/MPL/2.0/. */
package etomica.modules.glass;

import etomica.action.activity.ActivityIntegrate;
import etomica.data.*;
import etomica.data.meter.*;
import etomica.data.types.DataDouble;
import etomica.data.types.DataFunction;
import etomica.data.types.DataGroup;
import etomica.data.types.DataTensor;
import etomica.integrator.IntegratorHard;
import etomica.integrator.IntegratorVelocityVerlet;
import etomica.space.Vector;
import etomica.units.dimensions.Null;
import etomica.util.ParseArgs;
import etomica.util.Statefull;

import java.io.*;
import java.util.ArrayList;
import java.util.Arrays;
import java.util.Comparator;
import java.util.List;

/**
 * This class normally consists of 3 stages:
 * 1. NVT equilibration (numStepsEqIsothermal)
 * 2. NVT collection of total energy (numStepsIsothermal)
 * 3. NVE production run at total energy measured in stage 2 (numSteps)
 *
 * For a soft potential that has trouble melting from the initial configuration, 4 stages can be used:
 * 1. NVT equilibration at a temperature high enough to melt (numStepsEqIsothermal)
 * 2. NVT equilibration at temperature of interest (numStepsEqIsothermal)
 * 3. NVT collection of total energy at temperature of interest (numStepsIsothermal)
 * 4. NVE production run at total energy measured in stage 3 (numSteps)
 *
 * After a simulation finishes, the simulation can be continued from where it ended.  This allows a very long run (which
 * may be necessary to collect long-time dynamics) can be split up across many jobs.  In each case, the run should be
 * specified as consisting of one or more of the 3 stages described above.  A stage which should not be run should have
 * its steps set to 0.  Save/restore does not understand the 4-stage approach; if needed, just do several equilibration
 * runs with different temperatures.  Whatever type of simulation, the job needs to finish (the class does not handle
 * resuming after an interruption).  Each job can continue the last stage from the previous job, or can start the next
 * stage.
 */

public class GlassProd {

    public static void saveObjects(StepsState steps, List<Statefull> objects) {
        try {
            FileWriter fw = new FileWriter("glass.steps");
            steps.saveState(fw);
            fw.close();
            fw = new FileWriter("glass.state");
            for (Statefull s : objects) {
                s.saveState(fw);
            }
            fw.close();
        }
        catch (IOException ex) {
            throw new RuntimeException(ex);
        }
    }

    public static void restoreObjects(List<Statefull> objects) {
        try {
            BufferedReader br = new BufferedReader(new FileReader("glass.state"));
            for (Statefull s : objects) {
                s.restoreState(br);
            }
            br.close();
        } catch (IOException ex) {
            throw new RuntimeException(ex);
        }
    }

    public static void main(String[] args) {
        double startTime = System.nanoTime()/1e9;
        SimParams params = new SimParams();
        if (args.length > 0) {
            ParseArgs.doParseArgs(params, args);
        } else {
            params.doSwap = true;
            params.doLinear = !true;
            params.potential = SimGlass.PotentialChoice.HS;
            params.nA = 100;
            params.nB = 100;
            params.density =  1.0; // 2D params.density = 0.509733; //3D  = 0.69099;
            params.D = 3;
            params.temperature = 1.0;
            params.numStepsEqIsothermal = 10000;
            params.numStepsIsothermal = 0;
            params.numSteps = 100000;
            params.minDrFilter = 0.4;
            params.qx = new double[]{7.0};
            params.rcLJ = 2.5;
        }

        double rho = params.density;
        if (params.eta>0 && params.potential == SimGlass.PotentialChoice.HS) {
            rho = SimGlass.densityForEta(params.eta, params.nA/(double)(params.nA+params.nB), params.sigmaB);
            params.density = rho;
        }
        SimGlass sim = new SimGlass(params.D, params.nA, params.nB, params.density, params.temperature, params.doSwap, params.potential, params.tStep, params.randomSeeds, params.rcLJ, params.sigmaB);
        if (params.randomSeeds == null) System.out.println("random seeds: " + Arrays.toString(sim.getRandomSeeds()));
        else System.out.println("set random seeds: " + Arrays.toString(params.randomSeeds));
        System.out.println(params.D + "D " + sim.potentialChoice);
        System.out.println("nA:nB = " + params.nA + ":" + params.nB);
        int numAtoms = params.nA + params.nB;
        System.out.println("T = " + params.temperature);
        System.out.println(params.numSteps + " production MD steps after " + params.numStepsEqIsothermal + " NVT equilibration steps, "+params.numStepsIsothermal+" NVT E check using dt = " + sim.integrator.getTimeStep());
        double volume = sim.box.getBoundary().volume();
        if (params.potential == SimGlass.PotentialChoice.HS) {
            double phi;
            double sb = params.sigmaB == 0 ? 1.0/1.4 : params.sigmaB;
            if (params.D == 2) {
                phi = Math.PI / 4 * (params.nA + params.nB * sb * sb) / volume;
            } else {
                phi = Math.PI / 6 * (params.nA + params.nB * sb * sb * sb) / volume;
            }
            System.out.println("rho: " + params.density + "  phi: " + phi + "\n");
        } else {
            System.out.println("rho: " + params.density + "\n");
        }
        sim.initConfig();

        long blocksize = params.numSteps / 100;

        StepsState stepsState = new StepsState();
        StepsState savedSteps = new StepsState();
        int savedStage = 0; // last stage from previous run.  0 means no previous run
        // we need to know how far we got before reading glass.state so that we know what objects to try to read
        boolean haveSavedState = new File("glass.steps").exists();
        if (haveSavedState) {
            try {
                BufferedReader br = new BufferedReader(new FileReader("glass.steps"));
                savedSteps.restoreState(br);
                br.close();
            } catch (IOException ex) {
                throw new RuntimeException(ex);
            }
            if (savedSteps.numStepsEqIsothermal > 0) savedStage = 1; // eq ran
            if (savedSteps.numStepsIsothermal > 0) savedStage = 2;   // nvt ran
            if (savedSteps.numSteps > 0) savedStage = 3;             // production ran
            stepsState.numStepsEqIsothermal = savedSteps.numStepsEqIsothermal;
            stepsState.numStepsIsothermal = savedSteps.numStepsIsothermal;
            stepsState.numSteps = savedSteps.numSteps;
            params.numStepsEqIsothermal -= savedSteps.numStepsEqIsothermal;
            params.numStepsIsothermal -= savedSteps.numStepsIsothermal;
            params.numSteps -= savedSteps.numSteps;
        }
        List<Statefull> objects = new ArrayList<>();
        objects.add(sim.box);
        objects.add(sim.integrator);
        boolean skipReset = false;
        if (params.numStepsEqIsothermal > 0 && haveSavedState && savedStage == 1) {
            // we have a restore file and we need to do isothermal equilibration
            // we should restore and then continue equilibrating isothermally
            restoreObjects(objects);
            System.out.println("Continuing equilibration after " + sim.integrator.getStepCount() + " steps");
            // find neighbors with new config
            // reset collision times (for hard) or compute forces (for soft)
            sim.integrator.postRestore();
            skipReset = true; // allow integrator to retain its step count
        }

        //Equilibration
        long time0eq = System.nanoTime();
        double temperature0 = Math.max(params.temperatureMelt, params.temperature);
        if (temperature0 > params.temperature) System.out.println("Equilibrating at T=" + temperature0);
        sim.integrator.setIsothermal(true);
        if (params.doSwap) sim.integrator.setIntegratorMC(sim.integratorMC, 1000);
        sim.integrator.setTemperature(temperature0);
        // Equilibrate isothermally
        double maxTime = params.maxWalltime - (System.nanoTime()/1e9 - startTime);
        sim.getController().runActivityBlocking(new ActivityIntegrate(sim.integrator, params.numStepsEqIsothermal, false, maxTime, skipReset));
        if (System.nanoTime()/1e9 - startTime >= params.maxWalltime) {
            // we've reached our time limit.  disable the rest of the sim.
            params.numSteps = params.numStepsIsothermal = 0;
            // and set our eq steps to what we were able to actually run
            System.out.println(sim.integrator.getStepCount()+" steps of isothermal equilibration finished before time limit");
        }

        long time1eq = System.nanoTime();
        // if we actually ran eq, then update the with # of steps we've finished
        if (params.numStepsEqIsothermal>0) stepsState.numStepsEqIsothermal = sim.integrator.getStepCount();

        if (params.numStepsIsothermal + params.numSteps == 0) {
            // we're done!
            saveObjects(stepsState, objects);

            System.out.printf("\nisothermal equilibration time: %3.2f s\n", (time1eq-time0eq)/1e9);
            return;
        }

        skipReset = false;
        if (params.numStepsEqIsothermal == 0 && haveSavedState && savedStage == 1) {
            // we have a restore file, we did not do any isothermal equilibration, but we need to do isothermal
            // collection of total energy
            // we should restore and then collect total energy
            // we did not start collecting E, so we need to restore before we add accE to our objects
            restoreObjects(objects);
            System.out.println("Running NVT after " + sim.integrator.getStepCount() + " equilibration steps");
            // find neighbors with new config
            // reset collision times (for hard) or compute forces (for soft)
            sim.integrator.postRestore();
        }

        AccumulatorAverageFixed accE = new AccumulatorAverageFixed(1);
        MeterEnergyFromIntegrator meterE = new MeterEnergyFromIntegrator(sim.integrator);
        DataPumpListener pumpE = new DataPumpListener(meterE, accE, 10);
        if (sim.potentialChoice != SimGlass.PotentialChoice.HS) {
            sim.integrator.getEventManager().addListener(pumpE);
            // add now to read from glass.state
            objects.add(accE);
        }
        if (params.numStepsEqIsothermal == 0 && params.numStepsIsothermal > 0 && haveSavedState && savedStage == 2) {
            // we have a restore file, we previously did isothermal collection of total E and need to continue that
            // we should restore and then collect total energy
            restoreObjects(objects);
            System.out.println("Continuing NVT stage after " + sim.integrator.getStepCount() + " steps");
            // find neighbors with new config
            // reset collision times (for hard) or compute forces (for soft)
            sim.integrator.postRestore();
            skipReset = true;
        }

        if (temperature0 == params.temperature) {
            // Now collect average total energy (stage 2).
            maxTime = params.maxWalltime - (System.nanoTime()/1e9 - startTime);
            sim.getController().runActivityBlocking(new ActivityIntegrate(sim.integrator, params.numStepsIsothermal, false, maxTime, skipReset));
            if (System.nanoTime()/1e9 - startTime >= params.maxWalltime) {
                // we've reached our time limit.  disable the rest of the sim.
                params.numSteps = 0;
                // and set our nvt steps to what we were able to actually run
                System.out.println(sim.integrator.getStepCount()+" steps of isothermal finished before time limit");
            }
            if (params.numStepsIsothermal>0) stepsState.numStepsIsothermal = sim.integrator.getStepCount();
        }
        else {
            // Don't be trying to save/restore into here.
            // Just do a run at a high T, and then another at the T you want.

            // first stage was at higher temperature to ensure crystal melted
            // now we need a second stage at the temperature we actually want
            System.out.println("Equilibrating at T=" + params.temperature);
            sim.integrator.setTemperature(params.temperature);
            sim.getController().runActivityBlocking(new ActivityIntegrate(sim.integrator, params.numStepsEqIsothermal));
            stepsState.numStepsEqIsothermal += params.numStepsEqIsothermal;
            accE.reset();

            // Assume isothermal equilibration.  Now collect average total energy.
            sim.getController().runActivityBlocking(new ActivityIntegrate(sim.integrator, params.numStepsIsothermal));
            stepsState.numStepsEqIsothermal += params.numStepsIsothermal;
        }

        long time2eq = System.nanoTime();
        if (params.numStepsEqIsothermal + params.numStepsIsothermal > 0 && params.doSwap) {
            // only for this sim, swapMove not saved/restored (has no state, only tracker has state)
            System.out.println("swap acceptance: "+sim.swapMove.getTracker().acceptanceProbability());
        }
        if (params.numSteps == 0) {
            saveObjects(stepsState, objects);

            System.out.printf("\nequilibration time: %3.2f s\n", (time2eq-time0eq)/1e9);
            return;
        }

        if (params.numStepsEqIsothermal == 0 && params.numStepsIsothermal == 0 && haveSavedState && savedStage < 3) {
            // we have a restore file, we need to do production, but have never done production before.
            // we need to restore here before setting up our data collection
            restoreObjects(objects);
            System.out.println("Running production after continuing from previous eq sim");
            // find neighbors with new config
            // reset collision times (for hard) or compute forces (for soft)
            sim.integrator.postRestore();
        }

        if (sim.potentialChoice != SimGlass.PotentialChoice.HS) {
            // Try to use the average total energy from the 2nd half of equilibration
            // to set the current energy now (via the temperature) so that the average
            // temperature during production will be approximately equal to the set
            // temperature.
            double avgE = accE.getData(accE.AVERAGE).getValue(0);
            System.out.println("average energy during second half of eq: " + avgE / numAtoms);
            MeterPotentialEnergyFromIntegrator meterPE = new MeterPotentialEnergyFromIntegrator(sim.integrator);
            double pe = meterPE.getDataAsScalar();
//            double ke = new MeterKineticEnergy(sim.box).getDataAsScalar();
//            System.out.println("kinetic energy at end of eq: "+ke/numAtoms);
//            System.out.println("potential energy at end of eq: "+pe/numAtoms);
            double newKE = avgE - pe;
            double nowTemp = newKE * 2.0 / params.D / numAtoms;
            double oldTemp = new MeterTemperature(sim.box, params.D).getDataAsScalar();
            System.out.println("setting temp " + oldTemp + " => " + nowTemp); // + " (ke "+ke+" => " + newKE / numAtoms + ")");
            if (params.doSwap) sim.integrator.setIntegratorMC(null, 0);
            sim.integrator.setIsothermal(false);
            sim.integrator.setTemperature(nowTemp);
            accE.reset();
//            double newNewKE = new MeterKineticEnergy(sim.box).getDataAsScalar();
//            System.out.println("actual KE => "+newNewKE/numAtoms);
        }

        //Production
        sim.integrator.setIntegratorMC(null, 0);
        sim.integrator.setIsothermal(false);

        //P
        IDataSource pTensorMeter;
        if (sim.integrator instanceof IntegratorVelocityVerlet) {
            pTensorMeter = new MeterPressureTensor(sim.integrator.getPotentialCompute(), sim.box);
        } else {
            pTensorMeter = new MeterPressureHardTensor((IntegratorHard) sim.integrator);
            ((MeterPressureHardTensor)pTensorMeter).setDoNonEquilibrium(true);
        }

        //Viscosity
        DataFork pTensorFork = new DataFork();
        int dn = 1;
        AccumulatorPTensor pTensorAccumVisc = new AccumulatorPTensor(sim.box, dn * sim.integrator.getTimeStep());
        pTensorAccumVisc.setEnabled(true);
        pTensorFork.addDataSink(pTensorAccumVisc);

        //Linear Viscosity
        AccumulatorLinearPTensor pTensorLinearAccumVisc = null;
        if (params.doLinear) {
            pTensorLinearAccumVisc = new AccumulatorLinearPTensor(sim.box, dn * sim.integrator.getTimeStep(), 1000);
            pTensorLinearAccumVisc.setEnabled(true);
            pTensorFork.addDataSink(pTensorLinearAccumVisc);
        }

        DataPumpListener pTensorAccumViscPump = new DataPumpListener(pTensorMeter, pTensorFork, dn);


        AccumulatorAverageFixed gTensorAccumulator = null;
        if (params.potential != SimGlass.PotentialChoice.HS) {
            gTensorAccumulator = new AccumulatorAverageFixed(blocksize);
            DataProcessor dpSquared = new DataProcessor() {
                final DataDouble data = new DataDouble();

                @Override
                protected IData processData(IData inputData) {
                    data.x = 0;
                    int n = 0;
                    for (int i = 0; i < params.D; i++) {
                        for (int j = i + 1; j < params.D; j++) {
                            double c = ((DataTensor) inputData).x.component(i, j);
                            data.x += c * c;
                            n++;
                        }
                    }
                    data.x /= n;
                    return data;
                }

                @Override
                protected IDataInfo processDataInfo(IDataInfo inputDataInfo) {
                    dataInfo = new DataDouble.DataInfoDouble("G", Null.DIMENSION);
                    return dataInfo;
                }
            };
            pTensorFork.addDataSink(dpSquared);
            dpSquared.setDataSink(gTensorAccumulator);
        }

        sim.integrator.getEventManager().addListener(pTensorAccumViscPump);

        GlassGraphic.DataProcessorTensorTrace tracer = new GlassGraphic.DataProcessorTensorTrace();
        pTensorFork.addDataSink(tracer);
        DataFork pFork = new DataFork();
        tracer.setDataSink(pFork);
        AccumulatorAverageFixed pAccumulator = new AccumulatorAverageFixed(blocksize);
        pFork.setDataSink(pAccumulator);

        AccumulatorAverageFixed tAccumulator = null;
        AccumulatorAverageFixed accPE = null;

        if (sim.potentialChoice != SimGlass.PotentialChoice.HS) {
            MeterPotentialEnergyFromIntegrator meterPE = new MeterPotentialEnergyFromIntegrator(sim.integrator);
            long bs = blocksize / 5;
            if (bs == 0) bs = 1;
            accPE = new AccumulatorAverageFixed(bs);
            DataPumpListener pumpPE = new DataPumpListener(meterPE, accPE, 5);
            sim.integrator.getEventManager().addListener(pumpPE);

            MeterTemperature tMeter = new MeterTemperature(sim.getSpeciesManager(), sim.box, params.D);
            tAccumulator = new AccumulatorAverageFixed(blocksize / 5);
            DataPumpListener tPump = new DataPumpListener(tMeter, tAccumulator, 5);
            tAccumulator.addDataSink(pTensorAccumVisc.makeTemperatureSink(), new AccumulatorAverage.StatType[]{tAccumulator.AVERAGE});
            tAccumulator.addDataSink(pTensorLinearAccumVisc.makeTemperatureSink(), new AccumulatorAverage.StatType[]{tAccumulator.AVERAGE});
            sim.integrator.getEventManager().addListener(tPump);
        }


        //shear stress AC
        AccumulatorAutocorrelationShearStress dpxyAutocor = new AccumulatorAutocorrelationShearStress(256, sim.integrator.getTimeStep());
        boolean doPxyAutocor = params.doPxyAutocor && sim.potentialChoice != SimGlass.PotentialChoice.HS;
        if (doPxyAutocor) {
            pTensorFork.addDataSink(dpxyAutocor);
        }
        dpxyAutocor.setPushInterval(16384);

        //linear MSD
        ConfigurationStorage configStorageLinearMSD = null;
        DataSourceLinearMSD meterLinearMSD = null;
        if (params.doLinear){
            configStorageLinearMSD = new ConfigurationStorage(sim.box, ConfigurationStorage.StorageType.LINEAR, 1000, 1);
            configStorageLinearMSD.setEnabled(true);
            sim.integrator.getEventManager().addListener(configStorageLinearMSD);
            meterLinearMSD = new DataSourceLinearMSD(configStorageLinearMSD);
            configStorageLinearMSD.addListener(meterLinearMSD);
        }


        //MSD
        ConfigurationStorage configStorageMSD = new ConfigurationStorage(sim.box, ConfigurationStorage.StorageType.MSD);
        configStorageMSD.setEnabled(true);
        ConfigurationStorage configStorageMSD3 = new ConfigurationStorage(sim.box, ConfigurationStorage.StorageType.MSD, 60, 3);
        configStorageMSD3.setEnabled(true);
        DataSourceMSD meterMSD = new DataSourceMSD(configStorageMSD);
        configStorageMSD.addListener(meterMSD);

        DataSourceMSD meterMSDA = new DataSourceMSD(configStorageMSD, sim.speciesA.getLeafType());
        configStorageMSD.addListener(meterMSDA);
        DataSourceMSD meterMSDB = new DataSourceMSD(configStorageMSD, sim.speciesB.getLeafType());
        if (params.nB > 0) configStorageMSD.addListener(meterMSDB);

        DataSourceCorBlock dsCorMSD = new DataSourceCorBlock(sim.integrator);
        dsCorMSD.setMinInterval(3);
        meterMSD.addMSDSink(dsCorMSD);
        dsCorMSD.setEnabled(true);
        DataSourceBlockAvgCor dsCorP = new DataSourceBlockAvgCor(sim.integrator);
        pFork.addDataSink(dsCorP);
        dsCorP.setEnabled(true);
        DataSourceMSDcorP dsMSDcorP = new DataSourceMSDcorP(sim.integrator);
        pFork.addDataSink(dsMSDcorP);
        meterMSD.addMSDSink(dsMSDcorP);
        dsMSDcorP.setEnabled(true);

        DataSourceCorBlock dsCorVisc = new DataSourceCorBlock(sim.integrator);
        pTensorAccumVisc.addViscositySink(dsCorVisc);
        dsCorVisc.setEnabled(true);

        //Linear-VAC
        DataSourceLinearVAC meterLinearVAC = null;
        if (params.doLinear){
            configStorageLinearMSD.setDoVelocity(true);
            meterLinearVAC = new DataSourceLinearVAC(configStorageLinearMSD);
            configStorageLinearMSD.addListener(meterLinearVAC);
        }

        //VAC
        configStorageMSD.setDoVelocity(true);
        DataSourceVAC meterVAC = new DataSourceVAC(configStorageMSD);
        configStorageMSD.addListener(meterVAC);

        //Fs
        DataSourceFs[][] meterFs = new DataSourceFs[params.qx.length][2];
        DataSourceF[] meterF = new DataSourceF[params.qx.length];
        for (int i=0; i<meterFs.length; i++) {
            Vector q = sim.getSpace().makeVector();
            q.setX(0, params.qx[i]);
            for (int j=0; j<2; j ++) {
                meterFs[i][j] = new DataSourceFs(configStorageMSD);
                meterFs[i][j].setQ(q);
                meterFs[i][j].setAtomType(j==0 ? sim.speciesA.getLeafType() : sim.speciesB.getLeafType());
                configStorageMSD.addListener(meterFs[i][j]);
            }

            meterF[i] = new DataSourceF(configStorageMSD, params. qx[i]);
            configStorageMSD.addListener(meterF[i]);
        }

        //Percolation
        int percMinInterval = 11;
        AtomTestDeviation atomFilterDeviation = new AtomTestDeviation(sim.box, configStorageMSD);
        atomFilterDeviation.setMinDistance(params.minDrFilter);
        atomFilterDeviation.setDoMobileOnly(false);
        DataSourcePercolation meterPerc = new DataSourcePercolation(sim.getSpeciesManager(), configStorageMSD, atomFilterDeviation, percMinInterval);
        configStorageMSD.addListener(meterPerc);

        AtomTestDeviation atomFilterDeviation3 = new AtomTestDeviation(sim.box, configStorageMSD3);
        atomFilterDeviation3.setMinDistance(params.minDrFilter);
        atomFilterDeviation3.setDoMobileOnly(false);
        DataSourcePercolation meterPerc3 = new DataSourcePercolation(sim.getSpeciesManager(), configStorageMSD3, atomFilterDeviation3, percMinInterval - 1, meterPerc.getHistogram());
        configStorageMSD3.addListener(meterPerc3);

        DataSourcePercolation0 meterPerc0 = new DataSourcePercolation0(sim.box, sim.getRandom());
        meterPerc0.setImmFracs(new double[]{0.03, 0.06, 0.09, 0.12, 0.15, 0.18, 0.21, 0.24, 0.27});
        AccumulatorAverageFixed accPerc0 = new AccumulatorAverageFixed(10);
        DataPumpListener pumpPerc0 = new DataPumpListener(meterPerc0, accPerc0, 10000);
        sim.integrator.getEventManager().addListener(pumpPerc0);

        DataSourceQ4 meterQ4 = new DataSourceQ4(configStorageMSD, percMinInterval + 1);
        meterQ4.setMaxDr(params.minDrFilter);
        configStorageMSD.addListener(meterQ4);

        //Strings
        DataSourceStrings meterL = new DataSourceStrings(configStorageMSD, 6);
        configStorageMSD.addListener(meterL);

        //Alpha2
        DataSourceAlpha2 meterAlpha2A = new DataSourceAlpha2(configStorageMSD, sim.speciesA);
        configStorageMSD.addListener(meterAlpha2A);
        DataSourceAlpha2 meterAlpha2B = new DataSourceAlpha2(configStorageMSD, sim.speciesB);
        configStorageMSD.addListener(meterAlpha2B);

        //S(q)
        double cut10 = 10;
        if (numAtoms > 500) cut10 /= Math.pow(numAtoms / 500.0, 1.0 / sim.getSpace().D());
        AccumulatorAverageFixed accSFac = new AccumulatorAverageFixed(1);  // just average, no uncertainty
        MeterStructureFactor meterSFac = new MeterStructureFactor(sim.box, cut10);
        meterSFac.setNormalizeByN(true);
        DataPumpListener pumpSFac = new DataPumpListener(meterSFac, accSFac, 5000);
        sim.integrator.getEventManager().addListener(pumpSFac);
        double vB = sim.getSpace().powerD(sim.sigmaB);
        ((MeterStructureFactor.AtomSignalSourceByType) meterSFac.getSignalSource()).setAtomTypeFactor(sim.speciesB.getAtomType(0), vB);

        AccumulatorAverageFixed accSFacAB = new AccumulatorAverageFixed(1);  // just average, no uncertainty
        MeterStructureFactor meterSFacAB = new MeterStructureFactor(sim.box, cut10);
        meterSFacAB.setNormalizeByN(true);
        DataPumpListener pumpSFacAB = new DataPumpListener(meterSFacAB, accSFacAB, 5000);
        sim.integrator.getEventManager().addListener(pumpSFacAB);
        ((MeterStructureFactor.AtomSignalSourceByType) meterSFacAB.getSignalSource()).setAtomTypeFactor(sim.speciesB.getAtomType(0), -vB);

        double[][] sfacMSD = null;
        if (params.sfacMSDAfile != null) {
            sfacMSD = new double[][]{readMSD(params.sfacMSDAfile), readMSD(params.sfacMSDBfile)};
        }

        double cut3 = 3;
        if (numAtoms > 500) cut3 /= Math.pow(numAtoms / 500.0, 1.0 / sim.getSpace().D());
        AccumulatorAverageFixed[] accSFacMobility = new AccumulatorAverageFixed[30];
        for (int i = 0; i < 30; i++) {
            AtomSignalMobility signalMobility = new AtomSignalMobility(configStorageMSD, sfacMSD);
            signalMobility.setPrevConfig(i + 1);
            MeterStructureFactor meterSFacMobility = new MeterStructureFactor(sim.box, cut3, signalMobility);
            meterSFacMobility.setNormalizeByN(true);
            accSFacMobility[i] = new AccumulatorAverageFixed(1);  // just average, no uncertainty
            DataPump pumpSFacMobility = new DataPump(meterSFacMobility, accSFacMobility[i]);
            // ensures pump fires when config with delta t is available
            ConfigurationStoragePumper cspMobility = new ConfigurationStoragePumper(pumpSFacMobility, configStorageMSD);
            cspMobility.setPrevStep(Math.max(i, 11));
            configStorageMSD.addListener(cspMobility);
        }

        AccumulatorAverageFixed[] accSFacMotion = new AccumulatorAverageFixed[30];
        for (int i = 0; i < 30; i++) {
            AtomSignalMotion signalMotion = new AtomSignalMotion(configStorageMSD, 0);
            signalMotion.setPrevConfig(i + 1);
            MeterStructureFactor meterSFacMotion = new MeterStructureFactor(sim.box, cut3, signalMotion);
            meterSFacMotion.setNormalizeByN(true);
            accSFacMotion[i] = new AccumulatorAverageFixed(1);  // just average, no uncertainty
            DataPump pumpSFacMotion = new DataPump(meterSFacMotion, accSFacMotion[i]);
            // ensures pump fires when config with delta t is available
            ConfigurationStoragePumper cspMotion = new ConfigurationStoragePumper(pumpSFacMotion, configStorageMSD);
            cspMotion.setPrevStep(Math.max(i, 11));
            configStorageMSD.addListener(cspMotion);
        }

        AtomStressSource stressSource;
        if (sim.potentialChoice == SimGlass.PotentialChoice.HS) {
            AtomHardStressCollector ahsc = new AtomHardStressCollector(sim.integrator);
            ((IntegratorHard) sim.integrator).addCollisionListener(ahsc);
            stressSource = ahsc;
        } else {
            stressSource = new PotentialCallbackAtomStress(sim.box);
        }
        int[][] normalComps = new int[sim.getSpace().getD()][2];
        for (int i = 0; i < normalComps.length; i++) {
            normalComps[i][0] = normalComps[i][1] = i;
        }
        AtomSignalStress signalStressNormal = new AtomSignalStress(stressSource, normalComps);

        Vector[] wv = meterSFac.getWaveVectors();
        List<Vector> myWV = new ArrayList<>();
        double L = sim.box.getBoundary().getBoxSize().getX(0);
        double wvMax2 = 4.01 * Math.PI / L;
        for (Vector vector : wv) {
            int nd = 0;
            for (int i = 0; i < vector.getD(); i++) if (vector.getX(i) != 0) nd++;
            if (vector.squared() > wvMax2 * wvMax2 || nd > 1) continue;
            myWV.add(vector);
        }
        int minIntervalSfac2 = 6;
        wv = myWV.toArray(new Vector[0]);
        int[] motionMap = StructureFactorComponentCorrelation.makeWaveVectorMap(wv, 0);
        int[] mobilityMap = StructureFactorComponentCorrelation.makeWaveVectorMap(wv, -1);

        MeterStructureFactor meterSFacStress2 = new MeterStructureFactor(sim.box, 3, signalStressNormal);
        meterSFacStress2.setNormalizeByN(true);
        meterSFacStress2.setWaveVec(wv);
        StructureFactorComponentCorrelation sfcStress2Cor = new StructureFactorComponentCorrelation(mobilityMap, configStorageMSD);
        sfcStress2Cor.setMinInterval(params.sfacMinInterval);
        DataSinkBlockAveragerSFac dsbaSfacStress2 = new DataSinkBlockAveragerSFac(configStorageMSD, params.sfacMinInterval, meterSFacStress2);
        dsbaSfacStress2.addSink(sfcStress2Cor);
        DataPump pumpSFacStress2Cor = new DataPump(meterSFacStress2, dsbaSfacStress2);
        ConfigurationStoragePumper cspStress2 = new ConfigurationStoragePumper(pumpSFacStress2Cor, configStorageMSD);
        configStorageMSD.addListener(cspStress2);
        cspStress2.setPrevStep(params.sfacMinInterval);
        DataSourceCorrelation dsCorSFacStress2Mobility = new DataSourceCorrelation(configStorageMSD, mobilityMap.length);
        dsbaSfacStress2.addSink(dsCorSFacStress2Mobility.makeReceiver(0));

        MeterStructureFactor[] meterSFacMotion2 = new MeterStructureFactor[30];
        StructureFactorComponentCorrelation sfcMotionCor = new StructureFactorComponentCorrelation(motionMap, configStorageMSD);
        sfcMotionCor.setMinInterval(params.sfacMinInterval);
        MeterStructureFactor[] meterSFacMobility2 = new MeterStructureFactor[30];
        StructureFactorComponentCorrelation sfcMobilityCor = new StructureFactorComponentCorrelation(mobilityMap, configStorageMSD);
        sfcMobilityCor.setMinInterval(params.sfacMinInterval);

        MeterStructureFactor meterSFacDensity2 = new MeterStructureFactor(sim.box, 3);
        meterSFacDensity2.setNormalizeByN(true);
        meterSFacDensity2.setWaveVec(wv);
        StructureFactorComponentCorrelation sfcDensityCor = new StructureFactorComponentCorrelation(mobilityMap, configStorageMSD);
        sfcDensityCor.setMinInterval(params.sfacMinInterval);
        DataSinkBlockAveragerSFac dsbaSfacDensity2 = new DataSinkBlockAveragerSFac(configStorageMSD, params.sfacMinInterval, meterSFacDensity2);
        dsbaSfacDensity2.addSink(sfcDensityCor);
        DataPump pumpSFacDensity2 = new DataPump(meterSFacDensity2, dsbaSfacDensity2);
        ConfigurationStoragePumper cspDensity2 = new ConfigurationStoragePumper(pumpSFacDensity2, configStorageMSD);
        configStorageMSD.addListener(cspDensity2);
        cspDensity2.setPrevStep(params.sfacMinInterval);
        DataSourceCorrelation dsCorSFacDensityMobility = new DataSourceCorrelation(configStorageMSD, mobilityMap.length);
        dsbaSfacDensity2.addSink(dsCorSFacDensityMobility.makeReceiver(0));

        MeterStructureFactor.AtomSignalSourceByType atomSignalPacking = new MeterStructureFactor.AtomSignalSourceByType();
        atomSignalPacking.setAtomTypeFactor(sim.speciesB.getLeafType(), sim.potentialChoice == SimGlass.PotentialChoice.HS ? vB : 0);
        MeterStructureFactor meterSFacPacking2 = new MeterStructureFactor(sim.box, 3, atomSignalPacking);
        meterSFacPacking2.setNormalizeByN(true);
        meterSFacPacking2.setWaveVec(wv);
        StructureFactorComponentCorrelation sfcPackingCor = new StructureFactorComponentCorrelation(mobilityMap, configStorageMSD);
        sfcPackingCor.setMinInterval(params.sfacMinInterval);
        DataSinkBlockAveragerSFac dsbaSfacPacking2 = new DataSinkBlockAveragerSFac(configStorageMSD, params.sfacMinInterval, meterSFacPacking2);
        dsbaSfacPacking2.addSink(sfcPackingCor);
        DataPump pumpSFacPacking2 = new DataPump(meterSFacPacking2, dsbaSfacPacking2);
        ConfigurationStoragePumper cspPacking2 = new ConfigurationStoragePumper(pumpSFacPacking2, configStorageMSD);
        configStorageMSD.addListener(cspPacking2);
        cspPacking2.setPrevStep(params.sfacMinInterval);
        DataSourceCorrelation dsCorSFacPackingMobility = new DataSourceCorrelation(configStorageMSD, mobilityMap.length);
        dsbaSfacPacking2.addSink(dsCorSFacPackingMobility.makeReceiver(0));
        DataSourceCorrelation dsCorSFacPackingDensity = new DataSourceCorrelation(configStorageMSD, mobilityMap.length);
        dsbaSfacPacking2.addSink(dsCorSFacPackingDensity.makeReceiver(0));
        dsbaSfacDensity2.addSink(dsCorSFacPackingDensity.makeReceiver(1));

        AtomSignalKineticEnergy atomSignalKE = new AtomSignalKineticEnergy();
        atomSignalKE.setDoSubtractAvg(1.5 * sim.integrator.getTemperature());
        MeterStructureFactor meterSFacKE = new MeterStructureFactor(sim.box, 3, atomSignalKE);
        meterSFacKE.setNormalizeByN(true);
        meterSFacKE.setWaveVec(wv);
        StructureFactorComponentCorrelation sfcKECor = new StructureFactorComponentCorrelation(mobilityMap, configStorageMSD);
        sfcKECor.setMinInterval(params.sfacMinInterval);
        DataSinkBlockAveragerSFac dsbaSfacKE = new DataSinkBlockAveragerSFac(configStorageMSD, params.sfacMinInterval, meterSFacKE);
        dsbaSfacKE.addSink(sfcKECor);
        DataPump pumpSFacKECor = new DataPump(meterSFacKE, dsbaSfacKE);
        ConfigurationStoragePumper cspKE = new ConfigurationStoragePumper(pumpSFacKECor, configStorageMSD);
        configStorageMSD.addListener(cspKE);
        cspKE.setPrevStep(params.sfacMinInterval);
        DataSourceCorrelation dsCorSFacKEMobility = new DataSourceCorrelation(configStorageMSD, mobilityMap.length);
        dsbaSfacKE.addSink(dsCorSFacKEMobility.makeReceiver(0));

        for (int i = 0; i < 30; i++) {
            AtomSignalMotion signalMotion = new AtomSignalMotion(configStorageMSD, 0);
            signalMotion.setPrevConfig(i + 1);
            meterSFacMotion2[i] = new MeterStructureFactor(sim.box, 3, signalMotion);
            meterSFacMotion2[i].setNormalizeByN(true);
            meterSFacMotion2[i].setWaveVec(wv);
            DataPump pumpSFacMotion2 = new DataPump(meterSFacMotion2[i], sfcMotionCor.makeSink(i, meterSFacMotion2[i]));
            ConfigurationStoragePumper cspMotion2 = new ConfigurationStoragePumper(pumpSFacMotion2, configStorageMSD);
            cspMotion2.setPrevStep(i);
            cspMotion2.setBigStep(minIntervalSfac2);
            configStorageMSD.addListener(cspMotion2);

            AtomSignalMobility signalMobility = new AtomSignalMobility(configStorageMSD, sfacMSD);
            signalMobility.setPrevConfig(i + 1);
            meterSFacMobility2[i] = new MeterStructureFactor(sim.box, 3, signalMobility);
            meterSFacMobility2[i].setNormalizeByN(true);
            meterSFacMobility2[i].setWaveVec(wv);
            DataFork sfacMobility2Fork = new DataFork();
            sfacMobility2Fork.addDataSink(sfcMobilityCor.makeSink(i, meterSFacMobility2[i]));
            DataPump pumpSFacMobility2 = new DataPump(meterSFacMobility2[i], sfacMobility2Fork);
            ConfigurationStoragePumper cspMobility2 = new ConfigurationStoragePumper(pumpSFacMobility2, configStorageMSD);
            cspMobility2.setPrevStep(i);
            cspMobility2.setBigStep(minIntervalSfac2);
            configStorageMSD.addListener(cspMobility2);
            sfacMobility2Fork.addDataSink(new StructorFactorComponentExtractor(meterSFacMobility2, i, dsCorSFacDensityMobility));
            sfacMobility2Fork.addDataSink(new StructorFactorComponentExtractor(meterSFacMobility2, i, dsCorSFacPackingMobility));
            sfacMobility2Fork.addDataSink(new StructorFactorComponentExtractor(meterSFacMobility2, i, dsCorSFacStress2Mobility));
            sfacMobility2Fork.addDataSink(new StructorFactorComponentExtractor(meterSFacMobility2, i, dsCorSFacKEMobility));
        }


        double xGsMax = 3;
        int gsMinConfig = 6;
        MeterGs meterGs = new MeterGs(configStorageMSD);
        meterGs.setMinConfigIndex(gsMinConfig);
        configStorageMSD.addListener(meterGs);
        meterGs.getXDataSource().setXMax(xGsMax);
        MeterGs meterGsA = new MeterGs(configStorageMSD);
        meterGsA.setAtomTypes(sim.speciesA.getLeafType());
        meterGsA.setMinConfigIndex(gsMinConfig);
        configStorageMSD.addListener(meterGsA);
        meterGsA.getXDataSource().setXMax(xGsMax);
        MeterGs meterGsB = new MeterGs(configStorageMSD);
        meterGsB.setAtomTypes(sim.speciesB.getLeafType());
        meterGsB.setMinConfigIndex(gsMinConfig);
        if (params.nB > 0) configStorageMSD.addListener(meterGsB);
        meterGsB.getXDataSource().setXMax(xGsMax);

        MeterCorrelationSelf meterCorrelationSelf = new MeterCorrelationSelf(configStorageMSD, MeterCorrelationSelf.CorrelationType.TOTAL);
        configStorageMSD.addListener(meterCorrelationSelf);
        MeterCorrelationSelf meterCorrelationSelfMagA = new MeterCorrelationSelf(configStorageMSD, MeterCorrelationSelf.CorrelationType.MAGNITUDE);
        meterCorrelationSelfMagA.setAtomType(sim.speciesA.getLeafType());
        configStorageMSD.addListener(meterCorrelationSelfMagA);
        MeterCorrelationSelf meterCorrelationSelfMagB = new MeterCorrelationSelf(configStorageMSD, MeterCorrelationSelf.CorrelationType.MAGNITUDE);
        meterCorrelationSelfMagB.setAtomType(sim.speciesB.getLeafType());
        if (params.nB>0) configStorageMSD.addListener(meterCorrelationSelfMagB);

        CorrelationSelf2 correlationSelf2 = new CorrelationSelf2(configStorageMSD, CorrelationSelf2.CorrelationType.TOTAL, 0.001, 20);
        configStorageMSD.addListener(correlationSelf2);

        sim.integrator.getEventManager().addListener(configStorageMSD3);
        sim.integrator.getEventManager().addListener(configStorageMSD);

        objects.add(pTensorAccumVisc);
        if (gTensorAccumulator != null) {
            objects.add(gTensorAccumulator);
        }
        objects.add(pAccumulator);
        if (tAccumulator != null) {
            objects.add(tAccumulator);
            objects.add(accPE);
        }
        objects.add(configStorageMSD);
        objects.add(configStorageMSD3);
        objects.add(meterMSD);
        objects.add(meterMSDA);
        if (params.nB>0) objects.add(meterMSDB);
        objects.add(dsCorMSD);
        objects.add(dsCorVisc);
        objects.add(dsCorP);
        objects.add(dsMSDcorP);
        objects.add(meterVAC);
        if (params.doLinear){
            objects.add(configStorageLinearMSD);
            objects.add(meterLinearMSD);
            objects.add(meterLinearVAC);
            objects.add(pTensorLinearAccumVisc);
        }
        for (int i=0; i<meterFs.length; i++) {
            for (int j=0; j<2; j++) objects.add(meterFs[i][j]);
            objects.add(meterF[i]);
        }
        objects.add(meterPerc);
        objects.add(meterPerc3);
        objects.add(accPerc0);
        objects.add(meterQ4);
        objects.add(meterL);
        objects.add(meterAlpha2A);
        objects.add(meterAlpha2B);
        objects.add(accSFac);
        objects.add(accSFacAB);
        for (int i = 0; i < 30; i++) {
            objects.add(accSFacMobility[i]);
            objects.add(accSFacMotion[i]);
        }
        objects.add(sfcStress2Cor);
        objects.add(sfcMotionCor);
        objects.add(sfcMobilityCor);
        objects.add(sfcDensityCor);
        objects.add(sfcPackingCor);
        objects.add(sfcKECor);
        objects.add(dsbaSfacStress2);
        objects.add(dsbaSfacDensity2);
        objects.add(dsbaSfacPacking2);
        objects.add(dsbaSfacKE);
        objects.add(meterGs);
        objects.add(meterGsA);
        if (params.nB>0) objects.add(meterGsB);
        objects.add(meterCorrelationSelf);
        objects.add(meterCorrelationSelfMagA);
        if (params.nB>0) objects.add(meterCorrelationSelfMagB);
        objects.add(correlationSelf2);

        skipReset = false;
        if (params.numStepsEqIsothermal == 0 && params.numStepsIsothermal == 0 && haveSavedState && savedStage == 3) {
            // we started a production run previously
            restoreObjects(objects);
            System.out.println("Continuing production after " + sim.integrator.getStepCount() + " steps");
            // find neighbors with new config
            // reset collision times (for hard) or compute forces (for soft)
            sim.integrator.postRestore();
            skipReset = true;
        }

        //Run
        long time0 = System.nanoTime();
        maxTime = params.maxWalltime - (System.nanoTime()/1e9 - startTime);
        sim.getController().runActivityBlocking(new ActivityIntegrate(sim.integrator, params.numSteps, false, maxTime, skipReset));
        if (System.nanoTime()/1e9 - startTime >= params.maxWalltime) {
            // we've reached our time limit
            // set our production steps to what we were able to actually run
            params.numSteps = sim.integrator.getStepCount();
            System.out.println(params.numSteps+" steps of production finished before time limit");
        }
        if (params.numSteps>0) stepsState.numSteps = sim.integrator.getStepCount();
        saveObjects(stepsState, objects);

        //Pressure
        DataGroup dataP = (DataGroup) pAccumulator.getData();
        IData dataPAvg = dataP.getData(pAccumulator.AVERAGE.index);
        IData dataPErr = dataP.getData(pAccumulator.ERROR.index);
        IData dataPCorr = dataP.getData(pAccumulator.BLOCK_CORRELATION.index);
        double pAvg = dataPAvg.getValue(0);
        double pErr = dataPErr.getValue(0);
        double pCorr = dataPCorr.getValue(0);

<<<<<<< HEAD
        String filenameLinearVisc=null, filenameLinearMSD=null, filenameLinearVAC=null;
        String filenameVisc, filenameMSD, filenameMSDA, filenameMSDB, filenamePerc, filenamePerc0, filenameImmFrac, filenameImmFracA,
                filenameImmFracB, filenameImmFracPerc, filenameL, filenameAlpha2A, filenameAlpha2B, filenameSq, filenameSqAB, filenameVAC;
        String[][] filenameFs = new String[meterFs.length][2];
        String[] filenameF = new String[meterFs.length];
=======
        String filenameVisc, filenameMSD, filenameMSDA, filenameMSDB, filenameFs, filenamePerc,
                filenamePerc0, filenameImmFrac, filenameImmFracA, filenameImmFracB, filenameImmFracPerc, filenameL, filenameAlpha2A, filenameAlpha2B, filenameSq, filenameSqAB, filenameVAC;
>>>>>>> 2341f7c0

        String fileTag;
        String filenamePxyAC = "";
        if (sim.potentialChoice == SimGlass.PotentialChoice.HS) {
            System.out.println("Z: " + pAvg / params.density / params.temperature + "  " + pErr / params.density / params.temperature + "  cor: " + pCorr);
            fileTag = String.format("Rho%1.3f", rho);
<<<<<<< HEAD
            filenameVisc = String.format("viscRho%1.3f.dat", rho);
            if (params.doLinear){
                filenameLinearVisc = String.format("viscLinearRho%1.3f.dat", rho);
                filenameLinearMSD = String.format("msdLinearRho%1.3f.dat", rho);
                filenameLinearVAC = String.format("vacLinearRho%1.3f.dat", rho);
            }
            filenameMSD = String.format("msdRho%1.3f.dat", rho);
            filenameMSDA = String.format("msdARho%1.3f.dat", rho);
            filenameMSDB = String.format("msdBRho%1.3f.dat", rho);
            filenameVAC = String.format("vacRho%1.3f.dat", rho);

            for (int i=0; i<meterFs.length; i++) {
                filenameFs[i][0] = String.format("FsARho%1.3fQ%1.2f.dat", rho, params.qx[i]);
                filenameFs[i][1] = String.format("FsBRho%1.3fQ%1.2f.dat", rho, params.qx[i]);
                filenameF[i] = String.format("FRho%1.3fQ%1.2f.dat", rho, params.qx[i]);
            }
            filenamePerc = String.format("percRho%1.3f.dat", rho);
            filenamePerc0 = String.format("perc0Rho%1.3f.dat", rho);
            filenameL = String.format("lRho%1.3f.dat", rho);
            filenameImmFrac = String.format("immFracRho%1.3f.dat", rho);
            filenameImmFracA = String.format("immFracARho%1.3f.dat", rho);
            filenameImmFracB = String.format("immFracBRho%1.3f.dat", rho);
            filenameImmFracPerc = String.format("immFracPercRho%1.3f.dat", rho);
            filenameAlpha2A = String.format("alpha2ARho%1.3f.dat", rho);
            filenameAlpha2B = String.format("alpha2BRho%1.3f.dat", rho);
            filenameSq = String.format("sqRho%1.3f.dat", rho);
            filenameSqAB = String.format("sqRhoAB%1.3f.dat", rho);
=======
            filenameVisc = String.format("viscRho%1.3f.out", rho);
            filenameMSD = String.format("msdRho%1.3f.out", rho);
            filenameMSDA = String.format("msdARho%1.3f.out", rho);
            filenameMSDB = String.format("msdBRho%1.3f.out", rho);
            filenameVAC = String.format("vacRho%1.3f.out", rho);
            filenameFs = String.format("fsRho%1.3fQ%1.2f.out", rho, params.qx);
            filenamePerc = String.format("percRho%1.3f.out", rho);
            filenamePerc0 = String.format("perc0Rho%1.3f.out", rho);
            filenameL = String.format("lRho%1.3f.out", rho);
            filenameImmFrac = String.format("immFracRho%1.3f.out", rho);
            filenameImmFracA = String.format("immFracARho%1.3f.out", rho);
            filenameImmFracB = String.format("immFracBRho%1.3f.out", rho);
            filenameImmFracPerc = String.format("immFracPercRho%1.3f.out", rho);
            filenameAlpha2A = String.format("alpha2ARho%1.3f.out", rho);
            filenameAlpha2B = String.format("alpha2BRho%1.3f.out", rho);
            filenameSq = String.format("sqRho%1.3f.out", rho);
            filenameSqAB = String.format("sqRhoAB%1.3f.out", rho);
>>>>>>> 2341f7c0
        } else {
            // Energy
            DataGroup dataU = (DataGroup) accPE.getData();
            IData dataUAvg = dataU.getData(accPE.AVERAGE.index);
            IData dataUErr = dataU.getData(accPE.ERROR.index);
            IData dataUCorr = dataU.getData(accPE.BLOCK_CORRELATION.index);
            double uAvg = dataUAvg.getValue(0);
            double uErr = dataUErr.getValue(0);
            double uCorr = dataUCorr.getValue(0);

            //Pressure Tensor (G_inf)
            IData dataG = gTensorAccumulator.getData();
            double avgG = dataG.getValue(gTensorAccumulator.AVERAGE.index);
            double errG = dataG.getValue(gTensorAccumulator.ERROR.index);
            double corG = dataG.getValue(gTensorAccumulator.BLOCK_CORRELATION.index);

            DataGroup dataT = (DataGroup) tAccumulator.getData();
            IData dataTAvg = dataT.getData(tAccumulator.AVERAGE.index);
            IData dataTErr = dataT.getData(tAccumulator.ERROR.index);
            IData dataTCorr = dataT.getData(tAccumulator.BLOCK_CORRELATION.index);
            double tAvg = dataTAvg.getValue(0);
            double tErr = dataTErr.getValue(0);
            double tCorr = dataTCorr.getValue(0);

            IData dataE = accE.getData();
            double eAvg = dataE.getValue(accE.AVERAGE.index);
            double eStdev = dataE.getValue(accE.STANDARD_DEVIATION.index);
            double eCor = dataE.getValue(accE.BLOCK_CORRELATION.index);

            System.out.println("T: " + tAvg + "  " + tErr + "  cor: " + tCorr);
            System.out.println("Z: " + pAvg / params.density / tAvg + "  " + pErr / params.density / tAvg + "  cor: " + pCorr);
            System.out.println("U: " + uAvg / numAtoms + "  " + uErr / numAtoms + "  cor: " + uCorr);
            System.out.println("E: " + eAvg / numAtoms + "  " + eStdev / numAtoms + "  cor: " + eCor);
            fileTag = String.format("Rho%1.3fT%1.3f", rho, params.temperature);
<<<<<<< HEAD
            filenameVisc = String.format("viscRho%1.3fT%1.3f.dat", rho, params.temperature);
            if (params.doLinear) {
                filenameLinearVisc = String.format("viscLinearRho%1.3fT%1.3f.dat", rho, params.temperature);
                filenameLinearMSD = String.format("msdLinearRho%1.3fT%1.3f.dat", rho, params.temperature);
                filenameLinearVAC = String.format("vacLinearRho%1.3fT%1.3f.dat", rho, params.temperature);
            }

            filenameMSD = String.format("msdRho%1.3fT%1.3f.dat", rho, params.temperature);
            filenameMSDA = String.format("msdARho%1.3fT%1.3f.dat", rho, params.temperature);
            filenameMSDB = String.format("msdBRho%1.3fT%1.3f.dat", rho, params.temperature);
            filenameVAC = String.format("vacRho%1.3fT%1.3f.dat", rho, params.temperature);
            for (int i=0; i<meterFs.length; i++) {
                filenameFs[i][0] = String.format("FsARho%1.3fT%1.3fQ%1.2f.dat", rho, params.temperature, params.qx[i]);
                filenameFs[i][1] = String.format("FsBRho%1.3fT%1.3fQ%1.2f.dat", rho, params.temperature, params.qx[i]);
                filenameF[i] = String.format("FRho%1.3fQ%1.2f.dat", rho, params.qx[i]);
            }
            filenamePerc = String.format("percRho%1.3fT%1.3f.dat", rho, params.temperature);
            filenamePerc0 = String.format("perc0Rho%1.3fT%1.3f.dat", rho, params.temperature);
            filenameL = String.format("lRho%1.3fT%1.3f.dat", rho, params.temperature);
            filenameImmFrac = String.format("immFracRho%1.3fT%1.3f.dat", rho, params.temperature);
            filenameImmFracA = String.format("immFracARho%1.3fT%1.3f.dat", rho, params.temperature);
            filenameImmFracB = String.format("immFracBRho%1.3fT%1.3f.dat", rho, params.temperature);
            filenameImmFracPerc = String.format("immFracPercRho%1.3fT%1.3f.dat", rho, params.temperature);
            filenameAlpha2A = String.format("alpha2ARho%1.3fT%1.3f.dat", rho, params.temperature);
            filenameAlpha2B = String.format("alpha2BRho%1.3fT%1.3f.dat", rho, params.temperature);
            filenamePxyAC = String.format("acPxyRho%1.3fT%1.3f.dat", rho, params.temperature);
            filenameSq = String.format("sqRho%1.3fT%1.3f.dat", rho, params.temperature);
            filenameSqAB = String.format("sqRhoAB%1.3fT%1.3f.dat", rho, params.temperature);
=======
            filenameVisc = String.format("viscRho%1.3fT%1.3f.out", rho, params.temperature);
            filenameMSD = String.format("msdRho%1.3fT%1.3f.out", rho, params.temperature);
            filenameMSDA = String.format("msdARho%1.3fT%1.3f.out", rho, params.temperature);
            filenameMSDB = String.format("msdBRho%1.3fT%1.3f.out", rho, params.temperature);
            filenameVAC = String.format("vacRho%1.3fT%1.3f.out", rho, params.temperature);
            filenameFs = String.format("fsRho%1.3fT%1.3fQ%1.2f.out", rho, params.temperature, params.qx);
            filenamePerc = String.format("percRho%1.3fT%1.3f.out", rho, params.temperature);
            filenamePerc0 = String.format("perc0Rho%1.3fT%1.3f.out", rho, params.temperature);
            filenameL = String.format("lRho%1.3fT%1.3f.out", rho, params.temperature);
            filenameImmFrac = String.format("immFracRho%1.3fT%1.3f.out", rho, params.temperature);
            filenameImmFracA = String.format("immFracARho%1.3fT%1.3f.out", rho, params.temperature);
            filenameImmFracB = String.format("immFracBRho%1.3fT%1.3f.out", rho, params.temperature);
            filenameImmFracPerc = String.format("immFracPercRho%1.3fT%1.3f.out", rho, params.temperature);
            filenameAlpha2A = String.format("alpha2ARho%1.3fT%1.3f.out", rho, params.temperature);
            filenameAlpha2B = String.format("alpha2BRho%1.3fT%1.3f.out", rho, params.temperature);
            filenamePxyAC = String.format("acPxyRho%1.3fT%1.3f.out", rho, params.temperature);
            filenameSq = String.format("sqRho%1.3fT%1.3f.out", rho, params.temperature);
            filenameSqAB = String.format("sqRhoAB%1.3fT%1.3f.out", rho, params.temperature);
>>>>>>> 2341f7c0
            double V = sim.box.getBoundary().volume();
            System.out.println("G: " + V * avgG / tAvg + " " + V * errG / tAvg + " cor: " + corG + "\n");
        }
        System.out.println("P: " + pAvg + "  " + pErr + "  cor: " + pCorr);

        try {
            if (doPxyAutocor) {
                GlassProd.writeDataToFile(dpxyAutocor, filenamePxyAC);
            }
            GlassProd.writeDataToFile(dsCorMSD, "MSDcor.dat");
            GlassProd.writeDataToFile(dsCorP, "Pcor.dat");
            GlassProd.writeDataToFile(dsMSDcorP, "MSDcorP.dat");
            GlassProd.writeDataToFile(dsCorVisc, "viscCor.dat");
            for (int i = 0; i < configStorageMSD.getLastConfigIndex() - 1; i++) {
                meterGs.setConfigIndex(i);
                GlassProd.writeDataToFile(meterGs, "Gs_t" + i + ".dat");
                meterGsA.setConfigIndex(i);
                GlassProd.writeDataToFile(meterGsA, "GsA_t" + i + ".dat");
                meterGsB.setConfigIndex(i);
                if (params.nB>0) GlassProd.writeDataToFile(meterGsB, "GsB_t" + i + ".dat");
            }
            for (int i = 0; i < accSFacMobility.length; i++) {
                if (accSFacMobility[i].getSampleCount() < 2) continue;
                GlassProd.writeDataToFile(accSFacMobility[i], "sfacMobility" + i + ".dat");
                GlassProd.writeDataToFile(accSFacMotion[i], "sfacMotionx" + i + ".dat");
            }
            double fac = L / (2 * Math.PI);
            int[] foo = new int[mobilityMap.length];
            for (int j = 0; j < mobilityMap.length; j++) {
                String packing = sim.potentialChoice == SimGlass.PotentialChoice.HS ? "Packing" : "DensityA";
                if (foo[mobilityMap[j]] != 0) continue;
                foo[mobilityMap[j]] = 1;
                String label = String.format("q%d%d%d.dat", Math.round(Math.abs(wv[j].getX(0)) * fac),
                        Math.round(Math.abs(wv[j].getX(1)) * fac),
                        Math.round(Math.abs(wv[j].getX(2)) * fac));

                StructureFactorComponentCorrelation.Meter m = sfcMobilityCor.makeMeter(mobilityMap[j]);
                GlassProd.writeDataToFile(m, "sfacMobilityCor_" + label);
                m = sfcDensityCor.makeMeter(mobilityMap[j]);
                GlassProd.writeDataToFile(m, "sfacDensityCor_" + label);
                m = sfcPackingCor.makeMeter(mobilityMap[j]);
                GlassProd.writeDataToFile(m, "sfac" + packing + "Cor_" + label);
                m = sfcStress2Cor.makeMeter(mobilityMap[j]);
                GlassProd.writeDataToFile(m, "sfacStressCor_" + label);
                m = sfcKECor.makeMeter(mobilityMap[j]);
                GlassProd.writeDataToFile(m, "sfacKineticCor_" + label);
                DataSourceCorrelation.Meter mm = dsCorSFacDensityMobility.makeMeter(j);
                GlassProd.writeDataToFile(mm, "sfacDensityMobilityCor_" + label);
                mm = dsCorSFacPackingMobility.makeMeter(j);
                GlassProd.writeDataToFile(mm, "sfac" + packing + "MobilityCor_" + label);
                mm = dsCorSFacPackingDensity.makeMeter(j);
                GlassProd.writeDataToFile(mm, "sfac" + packing + "DensityCor_" + label);
                mm = dsCorSFacStress2Mobility.makeMeter(j);
                GlassProd.writeDataToFile(mm, "sfacStressMobilityCor_" + label);
                mm = dsCorSFacKEMobility.makeMeter(j);
                GlassProd.writeDataToFile(mm, "sfacKineticMobilityCor_" + label);
            }

            foo = new int[motionMap.length];
            for (int j = 0; j < motionMap.length; j++) {
                if (foo[motionMap[j]] != 0) continue;
                foo[motionMap[j]] = 1;
                String label = String.format("q%d%d%d.dat", Math.round(wv[j].getX(0) * fac),
                        Math.round(wv[j].getX(1) * fac),
                        Math.round(wv[j].getX(2) * fac));

                StructureFactorComponentCorrelation.Meter m = sfcMotionCor.makeMeter(motionMap[j]);
                GlassProd.writeDataToFile(m, "sfacMotionCor_" + label);
            }

            GlassProd.writeDataToFile(meterCorrelationSelf, "corSelf.dat");
            GlassProd.writeDataToFile(meterCorrelationSelfMagA, "corSelfMagA.dat");
            if (params.nB>0) GlassProd.writeDataToFile(meterCorrelationSelfMagB, "corSelfMagB.dat");
            for (int i = 0; i < correlationSelf2.getNumDt(); i++) {
                CorrelationSelf2.MeterCorrelationSelf2 m = correlationSelf2.makeMeter(i);
                GlassProd.writeDataToFile(m, "corRSelf_t" + i + ".dat");
            }

            for (int i=0; i<meterFs.length; i++) {
                for (int j=0; j<2; j++) GlassProd.writeDataToFile(meterFs[i][j], filenameFs[i][j]);
                GlassProd.writeDataToFile(meterF[i], filenameF[i]);
            }
            GlassProd.writeCombinedDataToFile(new IDataSource[]{meterPerc, meterPerc3}, filenamePerc);
            GlassProd.writeCombinedDataToFile(new IDataSource[]{meterPerc.makeImmFractionSource(),
                    meterPerc3.makeImmFractionSource()}, filenameImmFrac);
            GlassProd.writeCombinedDataToFile(new IDataSource[]{meterPerc.makeImmFractionSource(sim.speciesA.getLeafType()),
                    meterPerc3.makeImmFractionSource(sim.speciesA.getLeafType())}, filenameImmFracA);
            if (params.nB>0) GlassProd.writeCombinedDataToFile(new IDataSource[]{meterPerc.makeImmFractionSource(sim.speciesB.getLeafType()),
                    meterPerc3.makeImmFractionSource(sim.speciesB.getLeafType())}, filenameImmFracB);
            GlassProd.writeDataToFile(meterPerc.makePerclationByImmFracSource(), filenameImmFracPerc);
            GlassProd.writeDataToFile(accPerc0, filenamePerc0);
            GlassProd.writeDataToFile(meterQ4, "Q4" + fileTag + ".dat");
            GlassProd.writeDataToFile(meterL, filenameL);
<<<<<<< HEAD
            GlassProd.writeCombinedDataToFile(new IDataSource[]{meterPerc.makeChi4Source(), meterPerc3.makeChi4Source()}, "chi4Star" + fileTag + ".dat");
            GlassProd.writeDataToFile(meterQ4.makeChi4Meter(), "chi4" + fileTag + ".dat");
=======
            GlassProd.writeCombinedDataToFile(new IDataSource[]{meterPerc.makeChi4Source(), meterPerc3.makeChi4Source()}, "chi4Star" + fileTag + ".out");
            GlassProd.writeDataToFile(meterQ4.makeChi4Meter(), "chi4" + fileTag + ".out");
>>>>>>> 2341f7c0
            GlassProd.writeDataToFile(meterAlpha2A, filenameAlpha2A);
            GlassProd.writeDataToFile(meterAlpha2B, filenameAlpha2B);
            GlassProd.writeDataToFile(accSFac, filenameSq);
            GlassProd.writeDataToFile(accSFacAB, filenameSqAB);

            GlassProd.writeDataToFile(meterMSD, meterMSD.getError(), filenameMSD);
            GlassProd.writeDataToFile(dsCorMSD.getFullCorrelation(), "msdFullCor.dat");
            GlassProd.writeDataToFile(dsCorVisc.getFullCorrelation(), "viscFullCor.dat");
            GlassProd.writeDataToFile(meterMSDA, meterMSDA.getError(), filenameMSDA);
            if (params.nB>0) GlassProd.writeDataToFile(meterMSDB, meterMSDB.getError(), filenameMSDB);
            GlassProd.writeDataToFile(meterVAC, meterVAC.errData, filenameVAC);
            GlassProd.writeDataToFile(pTensorAccumVisc, pTensorAccumVisc.errData, filenameVisc);
            if (params.doLinear){
                GlassProd.writeDataToFile(meterLinearMSD, meterLinearMSD.errData, filenameLinearMSD);
                GlassProd.writeDataToFile(meterLinearVAC, meterLinearVAC.errData, filenameLinearVAC);
                GlassProd.writeDataToFile(pTensorLinearAccumVisc, pTensorLinearAccumVisc.errData, filenameLinearVisc);
            }
        } catch (IOException e) {
            System.err.println("Cannot open a file, caught IOException: " + e.getMessage());
        }
        long time1 = System.nanoTime();
        double sim_time = (time1 - time0) / 1e9;
        System.out.printf("\ntime: %3.2f s\n", sim_time);
    }

    public static class SimParams extends SimGlass.GlassParams {
        public long numStepsEqIsothermal = 10000;
        public long numStepsIsothermal = 10000;
        public long numSteps = 1000000;
        public double minDrFilter = 0.4;
        public double temperatureMelt = 0;
        public double[] qx = new double[]{7.0}; // for Fs
        public boolean doPxyAutocor = false;
        public int sfacMinInterval = 6;
        public int[] randomSeeds = null;
        public double maxWalltime = Double.POSITIVE_INFINITY;
        public String sfacMSDAfile = null;
        public String sfacMSDBfile = null;
    }

    public static double[] readMSD(String filename) {
        try {
            BufferedReader br = new BufferedReader(new FileReader(filename));
            ArrayList<Double> vals = new ArrayList<>();
            String l = null;
            while ((l = br.readLine()) != null) {
                String[] bits = l.split(" ");
                vals.add(Double.parseDouble(bits[1]));
            }
            double[] rv = new double[vals.size()+1];
            for (int i=0; i<vals.size(); i++) {
                rv[i+1] = vals.get(i);
            }
            return rv;
        }
        catch (IOException ex) {
            throw new RuntimeException(ex);
        }
    }

    public static void writeDataToFile(IDataSource meter, String filename) throws IOException {
        writeDataToFile(meter, null, filename);
    }

    public static void writeDataToFile(IDataSource meter, IData errData, String filename) throws IOException {
        IData data;
        IData xData;
        if (meter instanceof AccumulatorAverage) {
            AccumulatorAverage acc = (AccumulatorAverage) meter;
            data = acc.getData(acc.AVERAGE);
            xData = ((DataFunction.DataInfoFunction) ((DataGroup.DataInfoGroup) acc.getDataInfo()).getSubDataInfo(acc.AVERAGE.index)).getXDataSource().getIndependentData(0);
        } else {
            data = meter.getData();
            xData = ((DataFunction.DataInfoFunction) meter.getDataInfo()).getXDataSource().getIndependentData(0);
        }
        boolean allNaN = true;
        for (int i = 0; i < xData.getLength(); i++) {
            if (!Double.isNaN(data.getValue(i))) allNaN = false;
        }
        if (allNaN) return;
        FileWriter fw = new FileWriter(filename);
        for (int i = 0; i < xData.getLength(); i++) {
            double y = data.getValue(i);
            if (Double.isNaN(y)) continue;
            if (errData == null) {
                fw.write(xData.getValue(i) + " " + y + "\n");
            } else {
                fw.write(xData.getValue(i) + " " + y + " " + errData.getValue(i) + "\n");
            }
        }
        fw.close();
    }

    public static void writeDataToFile(double[][] data, String filename) throws IOException {
        FileWriter fw = new FileWriter(filename);
        for (int i = 0; i < data.length; i++) {
            for (int j=0; j<data[i].length; j++) {
                double y = data[i][j];
                fw.write(String.format("% 8.5f ", y));
            }
            fw.write("\n");
        }
        fw.close();
    }

    public static void writeCombinedDataToFile(IDataSource[] meters, String filename) {
        List<double[]> allData = new ArrayList<>();
        for (IDataSource meter : meters) {
            IData data = meter.getData();
            IData xData = ((DataFunction.DataInfoFunction) meter.getDataInfo()).getXDataSource().getIndependentData(0);
            for (int i = 0; i < xData.getLength(); i++) {
                double y = data.getValue(i);
                if (Double.isNaN(y)) continue;
                allData.add(new double[]{xData.getValue(i), y});
            }
        }
        allData.sort(new Comparator<double[]>() {
            @Override
            public int compare(double[] o1, double[] o2) {
                return Double.compare(o1[0], o2[0]);
            }
        });

        try {
            FileWriter fw = new FileWriter(filename);
            for (double[] xy : allData) {
                fw.write(xy[0] + " " + xy[1] + "\n");
            }
            fw.close();
        } catch (IOException ex) {
            throw new RuntimeException(ex);
        }
    }

    public static class StepsState implements Statefull {
        public long numStepsEqIsothermal;
        public long numStepsIsothermal;
        public long numSteps;

        @Override
        public void saveState(Writer fw) throws IOException {
            fw.write(numStepsEqIsothermal+" "+numStepsIsothermal+" "+numSteps+"\n");
        }

        @Override
        public void restoreState(BufferedReader br) throws IOException {
            String[] bits = br.readLine().split(" ");
            numStepsEqIsothermal = Long.parseLong(bits[0]);
            numStepsIsothermal = Long.parseLong(bits[1]);
            numSteps = Long.parseLong(bits[2]);
        }
    }
}<|MERGE_RESOLUTION|>--- conflicted
+++ resolved
@@ -812,23 +812,17 @@
         double pErr = dataPErr.getValue(0);
         double pCorr = dataPCorr.getValue(0);
 
-<<<<<<< HEAD
         String filenameLinearVisc=null, filenameLinearMSD=null, filenameLinearVAC=null;
-        String filenameVisc, filenameMSD, filenameMSDA, filenameMSDB, filenamePerc, filenamePerc0, filenameImmFrac, filenameImmFracA,
-                filenameImmFracB, filenameImmFracPerc, filenameL, filenameAlpha2A, filenameAlpha2B, filenameSq, filenameSqAB, filenameVAC;
+        String filenameVisc, filenameMSD, filenameMSDA, filenameMSDB, filenamePerc,
+                filenamePerc0, filenameImmFrac, filenameImmFracA, filenameImmFracB, filenameImmFracPerc, filenameL, filenameAlpha2A, filenameAlpha2B, filenameSq, filenameSqAB, filenameVAC;
         String[][] filenameFs = new String[meterFs.length][2];
         String[] filenameF = new String[meterFs.length];
-=======
-        String filenameVisc, filenameMSD, filenameMSDA, filenameMSDB, filenameFs, filenamePerc,
-                filenamePerc0, filenameImmFrac, filenameImmFracA, filenameImmFracB, filenameImmFracPerc, filenameL, filenameAlpha2A, filenameAlpha2B, filenameSq, filenameSqAB, filenameVAC;
->>>>>>> 2341f7c0
 
         String fileTag;
         String filenamePxyAC = "";
         if (sim.potentialChoice == SimGlass.PotentialChoice.HS) {
             System.out.println("Z: " + pAvg / params.density / params.temperature + "  " + pErr / params.density / params.temperature + "  cor: " + pCorr);
             fileTag = String.format("Rho%1.3f", rho);
-<<<<<<< HEAD
             filenameVisc = String.format("viscRho%1.3f.dat", rho);
             if (params.doLinear){
                 filenameLinearVisc = String.format("viscLinearRho%1.3f.dat", rho);
@@ -856,25 +850,6 @@
             filenameAlpha2B = String.format("alpha2BRho%1.3f.dat", rho);
             filenameSq = String.format("sqRho%1.3f.dat", rho);
             filenameSqAB = String.format("sqRhoAB%1.3f.dat", rho);
-=======
-            filenameVisc = String.format("viscRho%1.3f.out", rho);
-            filenameMSD = String.format("msdRho%1.3f.out", rho);
-            filenameMSDA = String.format("msdARho%1.3f.out", rho);
-            filenameMSDB = String.format("msdBRho%1.3f.out", rho);
-            filenameVAC = String.format("vacRho%1.3f.out", rho);
-            filenameFs = String.format("fsRho%1.3fQ%1.2f.out", rho, params.qx);
-            filenamePerc = String.format("percRho%1.3f.out", rho);
-            filenamePerc0 = String.format("perc0Rho%1.3f.out", rho);
-            filenameL = String.format("lRho%1.3f.out", rho);
-            filenameImmFrac = String.format("immFracRho%1.3f.out", rho);
-            filenameImmFracA = String.format("immFracARho%1.3f.out", rho);
-            filenameImmFracB = String.format("immFracBRho%1.3f.out", rho);
-            filenameImmFracPerc = String.format("immFracPercRho%1.3f.out", rho);
-            filenameAlpha2A = String.format("alpha2ARho%1.3f.out", rho);
-            filenameAlpha2B = String.format("alpha2BRho%1.3f.out", rho);
-            filenameSq = String.format("sqRho%1.3f.out", rho);
-            filenameSqAB = String.format("sqRhoAB%1.3f.out", rho);
->>>>>>> 2341f7c0
         } else {
             // Energy
             DataGroup dataU = (DataGroup) accPE.getData();
@@ -909,7 +884,6 @@
             System.out.println("U: " + uAvg / numAtoms + "  " + uErr / numAtoms + "  cor: " + uCorr);
             System.out.println("E: " + eAvg / numAtoms + "  " + eStdev / numAtoms + "  cor: " + eCor);
             fileTag = String.format("Rho%1.3fT%1.3f", rho, params.temperature);
-<<<<<<< HEAD
             filenameVisc = String.format("viscRho%1.3fT%1.3f.dat", rho, params.temperature);
             if (params.doLinear) {
                 filenameLinearVisc = String.format("viscLinearRho%1.3fT%1.3f.dat", rho, params.temperature);
@@ -938,26 +912,6 @@
             filenamePxyAC = String.format("acPxyRho%1.3fT%1.3f.dat", rho, params.temperature);
             filenameSq = String.format("sqRho%1.3fT%1.3f.dat", rho, params.temperature);
             filenameSqAB = String.format("sqRhoAB%1.3fT%1.3f.dat", rho, params.temperature);
-=======
-            filenameVisc = String.format("viscRho%1.3fT%1.3f.out", rho, params.temperature);
-            filenameMSD = String.format("msdRho%1.3fT%1.3f.out", rho, params.temperature);
-            filenameMSDA = String.format("msdARho%1.3fT%1.3f.out", rho, params.temperature);
-            filenameMSDB = String.format("msdBRho%1.3fT%1.3f.out", rho, params.temperature);
-            filenameVAC = String.format("vacRho%1.3fT%1.3f.out", rho, params.temperature);
-            filenameFs = String.format("fsRho%1.3fT%1.3fQ%1.2f.out", rho, params.temperature, params.qx);
-            filenamePerc = String.format("percRho%1.3fT%1.3f.out", rho, params.temperature);
-            filenamePerc0 = String.format("perc0Rho%1.3fT%1.3f.out", rho, params.temperature);
-            filenameL = String.format("lRho%1.3fT%1.3f.out", rho, params.temperature);
-            filenameImmFrac = String.format("immFracRho%1.3fT%1.3f.out", rho, params.temperature);
-            filenameImmFracA = String.format("immFracARho%1.3fT%1.3f.out", rho, params.temperature);
-            filenameImmFracB = String.format("immFracBRho%1.3fT%1.3f.out", rho, params.temperature);
-            filenameImmFracPerc = String.format("immFracPercRho%1.3fT%1.3f.out", rho, params.temperature);
-            filenameAlpha2A = String.format("alpha2ARho%1.3fT%1.3f.out", rho, params.temperature);
-            filenameAlpha2B = String.format("alpha2BRho%1.3fT%1.3f.out", rho, params.temperature);
-            filenamePxyAC = String.format("acPxyRho%1.3fT%1.3f.out", rho, params.temperature);
-            filenameSq = String.format("sqRho%1.3fT%1.3f.out", rho, params.temperature);
-            filenameSqAB = String.format("sqRhoAB%1.3fT%1.3f.out", rho, params.temperature);
->>>>>>> 2341f7c0
             double V = sim.box.getBoundary().volume();
             System.out.println("G: " + V * avgG / tAvg + " " + V * errG / tAvg + " cor: " + corG + "\n");
         }
@@ -1051,13 +1005,8 @@
             GlassProd.writeDataToFile(accPerc0, filenamePerc0);
             GlassProd.writeDataToFile(meterQ4, "Q4" + fileTag + ".dat");
             GlassProd.writeDataToFile(meterL, filenameL);
-<<<<<<< HEAD
             GlassProd.writeCombinedDataToFile(new IDataSource[]{meterPerc.makeChi4Source(), meterPerc3.makeChi4Source()}, "chi4Star" + fileTag + ".dat");
             GlassProd.writeDataToFile(meterQ4.makeChi4Meter(), "chi4" + fileTag + ".dat");
-=======
-            GlassProd.writeCombinedDataToFile(new IDataSource[]{meterPerc.makeChi4Source(), meterPerc3.makeChi4Source()}, "chi4Star" + fileTag + ".out");
-            GlassProd.writeDataToFile(meterQ4.makeChi4Meter(), "chi4" + fileTag + ".out");
->>>>>>> 2341f7c0
             GlassProd.writeDataToFile(meterAlpha2A, filenameAlpha2A);
             GlassProd.writeDataToFile(meterAlpha2B, filenameAlpha2B);
             GlassProd.writeDataToFile(accSFac, filenameSq);
