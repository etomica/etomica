/* This Source Code Form is subject to the terms of the Mozilla Public
 * License, v. 2.0. If a copy of the MPL was not distributed with this
 * file, You can obtain one at http://mozilla.org/MPL/2.0/. */
package etomica.modules.glass;

import etomica.action.activity.ActivityIntegrate;
import etomica.data.*;
import etomica.data.meter.*;
import etomica.data.types.DataDouble;
import etomica.data.types.DataFunction;
import etomica.data.types.DataGroup;
import etomica.data.types.DataTensor;
import etomica.integrator.IntegratorHard;
import etomica.integrator.IntegratorVelocityVerlet;
import etomica.space.Vector;
import etomica.units.dimensions.Null;
import etomica.util.ParseArgs;
import etomica.util.Statefull;

import java.io.*;
import java.util.ArrayList;
import java.util.Arrays;
import java.util.Comparator;
import java.util.List;

/**
 * This class normally consists of 3 stages:
 * 1. NVT equilibration (numStepsEqIsothermal)
 * 2. NVT collection of total energy (numStepsIsothermal)
 * 3. NVE production run at total energy measured in stage 2 (numSteps)
 *
 * For a soft potential that has trouble melting from the initial configuration, 4 stages can be used:
 * 1. NVT equilibration at a temperature high enough to melt (numStepsEqIsothermal)
 * 2. NVT equilibration at temperature of interest (numStepsEqIsothermal)
 * 3. NVT collection of total energy at temperature of interest (numStepsIsothermal)
 * 4. NVE production run at total energy measured in stage 3 (numSteps)
 *
 * After a simulation finishes, the simulation can be continued from where it ended.  This allows a very long run (which
 * may be necessary to collect long-time dynamics) can be split up across many jobs.  In each case, the run should be
 * specified as consisting of one or more of the 3 stages described above.  A stage which should not be run should have
 * its steps set to 0.  Save/restore does not understand the 4-stage approach; if needed, just do several equilibration
 * runs with different temperatures.  Whatever type of simulation, the job needs to finish (the class does not handle
 * resuming after an interruption).  Each job can continue the last stage from the previous job, or can start the next
 * stage.
 */

public class GlassProd {

    public static void saveObjects(StepsState steps, List<Statefull> objects) {
        try {
            FileWriter fw = new FileWriter("glass.steps");
            steps.saveState(fw);
            fw.close();
            fw = new FileWriter("glass.state");
            for (Statefull s : objects) {
                s.saveState(fw);
            }
            fw.close();
        }
        catch (IOException ex) {
            throw new RuntimeException(ex);
        }
    }

    public static void restoreObjects(List<Statefull> objects) {
        try {
            BufferedReader br = new BufferedReader(new FileReader("glass.state"));
            for (Statefull s : objects) {
                s.restoreState(br);
            }
            br.close();
        } catch (IOException ex) {
            throw new RuntimeException(ex);
        }
    }

    public static void main(String[] args) {
        double startTime = System.nanoTime()/1e9;
        SimParams params = new SimParams();
        if (args.length > 0) {
            ParseArgs.doParseArgs(params, args);
        } else {
            params.doSwap = true;
            params.potential = SimGlass.PotentialChoice.HS;
            params.nA = 100;
            params.nB = 100;
            params.density = 1.0; // 2D params.density = 0.509733; //3D  = 0.69099;
            params.D = 3;
            params.temperature = 1.0;
            params.numStepsEqIsothermal = 10000;
            params.numStepsIsothermal = 0;
            params.numSteps = 100000;
            params.minDrFilter = 0.4;
            params.qx = new double[]{7.0};
        }

        SimGlass sim = new SimGlass(params.D, params.nA, params.nB, params.density, params.temperature, params.doSwap, params.potential, params.tStep, params.randomSeeds);
        if (params.randomSeeds == null) System.out.println("random seeds: " + Arrays.toString(sim.getRandomSeeds()));
        else System.out.println("set random seeds: " + Arrays.toString(params.randomSeeds));
        System.out.println(params.D + "D " + sim.potentialChoice);
        System.out.println("nA:nB = " + params.nA + ":" + params.nB);
        int numAtoms = params.nA + params.nB;
        double rho = params.density;
        System.out.println("T = " + params.temperature);
        System.out.println(params.numSteps + " production MD steps after " + params.numStepsEqIsothermal + " NVT equilibration steps, "+params.numStepsIsothermal+" NVT E check using dt = " + sim.integrator.getTimeStep());
        double volume = sim.box.getBoundary().volume();
        if (params.potential == SimGlass.PotentialChoice.HS) {
            double phi;
            if (params.D == 2) {
                phi = Math.PI / 4 * (params.nA + params.nB / (1.4 * 1.4)) / volume;
            } else {
                phi = Math.PI / 6 * (params.nA + params.nB / (1.4 * 1.4 * 1.4)) / volume;
            }
            System.out.println("rho: " + params.density + "  phi: " + phi + "\n");
        } else {
            System.out.println("rho: " + params.density + "\n");
        }
        sim.initConfig();

        long blocksize = params.numSteps / 100;

        StepsState stepsState = new StepsState();
        StepsState savedSteps = new StepsState();
        int savedStage = 0; // last stage from previous run.  0 means no previous run
        // we need to know how far we got before reading glass.state so that we know what objects to try to read
        boolean haveSavedState = new File("glass.steps").exists();
        if (haveSavedState) {
            try {
                BufferedReader br = new BufferedReader(new FileReader("glass.steps"));
                savedSteps.restoreState(br);
                br.close();
            } catch (IOException ex) {
                throw new RuntimeException(ex);
            }
            if (savedSteps.numStepsEqIsothermal > 0) savedStage = 1; // eq ran
            if (savedSteps.numStepsIsothermal > 0) savedStage = 2;   // nvt ran
            if (savedSteps.numSteps > 0) savedStage = 3;             // production ran
            stepsState.numStepsEqIsothermal = savedSteps.numStepsEqIsothermal;
            stepsState.numStepsIsothermal = savedSteps.numStepsIsothermal;
            stepsState.numSteps = savedSteps.numSteps;
            params.numStepsEqIsothermal -= savedSteps.numStepsEqIsothermal;
            params.numStepsIsothermal -= savedSteps.numStepsIsothermal;
            params.numSteps -= savedSteps.numSteps;
        }
        List<Statefull> objects = new ArrayList<>();
        objects.add(sim.box);
        objects.add(sim.integrator);
        boolean skipReset = false;
        if (params.numStepsEqIsothermal > 0 && haveSavedState && savedStage == 1) {
            // we have a restore file and we need to do isothermal equilibration
            // we should restore and then continue equilibrating isothermally
            restoreObjects(objects);
            System.out.println("Continuing equilibration after " + sim.integrator.getStepCount() + " steps");
            // find neighbors with new config
            // reset collision times (for hard) or compute forces (for soft)
            sim.integrator.postRestore();
            skipReset = true; // allow integrator to retain its step count
        }

        //Equilibration
        long time0eq = System.nanoTime();
        double temperature0 = Math.max(params.temperatureMelt, params.temperature);
        if (temperature0 > params.temperature) System.out.println("Equilibrating at T=" + temperature0);
        sim.integrator.setIsothermal(true);
        if (params.doSwap) sim.integrator.setIntegratorMC(sim.integratorMC, 1000);
        sim.integrator.setTemperature(temperature0);
        // Equilibrate isothermally
        double maxTime = params.maxWalltime - (System.nanoTime()/1e9 - startTime);
        sim.getController().runActivityBlocking(new ActivityIntegrate(sim.integrator, params.numStepsEqIsothermal, false, maxTime, skipReset));
        if (System.nanoTime()/1e9 - startTime >= params.maxWalltime) {
            // we've reached our time limit.  disable the rest of the sim.
            params.numSteps = params.numStepsIsothermal = 0;
            // and set our eq steps to what we were able to actually run
            System.out.println(sim.integrator.getStepCount()+" steps of isothermal equilibration finished before time limit");
        }

        long time1eq = System.nanoTime();
        // if we actually ran eq, then update the with # of steps we've finished
        if (params.numStepsEqIsothermal>0) stepsState.numStepsEqIsothermal = sim.integrator.getStepCount();

        if (params.numStepsIsothermal + params.numSteps == 0) {
            // we're done!
            saveObjects(stepsState, objects);

            System.out.printf("\nisothermal equilibration time: %3.2f s\n", (time1eq-time0eq)/1e9);
            return;
        }

        skipReset = false;
        if (params.numStepsEqIsothermal == 0 && haveSavedState && savedStage == 1) {
            // we have a restore file, we did not do any isothermal equilibration, but we need to do isothermal
            // collection of total energy
            // we should restore and then collect total energy
            // we did not start collecting E, so we need to restore before we add accE to our objects
            restoreObjects(objects);
            System.out.println("Running NVT after " + sim.integrator.getStepCount() + " equilibration steps");
            // find neighbors with new config
            // reset collision times (for hard) or compute forces (for soft)
            sim.integrator.postRestore();
        }

        AccumulatorAverageFixed accE = new AccumulatorAverageFixed(1);
        MeterEnergyFromIntegrator meterE = new MeterEnergyFromIntegrator(sim.integrator);
        DataPumpListener pumpE = new DataPumpListener(meterE, accE, 10);
        if (sim.potentialChoice != SimGlass.PotentialChoice.HS) {
            sim.integrator.getEventManager().addListener(pumpE);
            // add now to read from glass.state
            objects.add(accE);
        }
        if (params.numStepsEqIsothermal == 0 && params.numStepsIsothermal > 0 && haveSavedState && savedStage == 2) {
            // we have a restore file, we previously did isothermal collection of total E and need to continue that
            // we should restore and then collect total energy
            restoreObjects(objects);
            System.out.println("Continuing NVT stage after " + sim.integrator.getStepCount() + " steps");
            // find neighbors with new config
            // reset collision times (for hard) or compute forces (for soft)
            sim.integrator.postRestore();
            skipReset = true;
        }

        if (temperature0 == params.temperature) {
            // Now collect average total energy (stage 2).
            maxTime = params.maxWalltime - (System.nanoTime()/1e9 - startTime);
            sim.getController().runActivityBlocking(new ActivityIntegrate(sim.integrator, params.numStepsIsothermal, false, maxTime, skipReset));
            if (System.nanoTime()/1e9 - startTime >= params.maxWalltime) {
                // we've reached our time limit.  disable the rest of the sim.
                params.numSteps = 0;
                // and set our nvt steps to what we were able to actually run
                System.out.println(sim.integrator.getStepCount()+" steps of isothermal finished before time limit");
            }
            if (params.numStepsIsothermal>0) stepsState.numStepsIsothermal = sim.integrator.getStepCount();
        }
        else {
            // Don't be trying to save/restore into here.
            // Just do a run at a high T, and then another at the T you want.

            // first stage was at higher temperature to ensure crystal melted
            // now we need a second stage at the temperature we actually want
            System.out.println("Equilibrating at T=" + params.temperature);
            sim.integrator.setTemperature(params.temperature);
            sim.getController().runActivityBlocking(new ActivityIntegrate(sim.integrator, params.numStepsEqIsothermal));
            stepsState.numStepsEqIsothermal += params.numStepsEqIsothermal;
            accE.reset();

            // Assume isothermal equilibration.  Now collect average total energy.
            sim.getController().runActivityBlocking(new ActivityIntegrate(sim.integrator, params.numStepsIsothermal));
            stepsState.numStepsEqIsothermal += params.numStepsIsothermal;
        }

        long time2eq = System.nanoTime();
        if (params.numStepsEqIsothermal + params.numStepsIsothermal > 0 && params.doSwap) {
            // only for this sim, swapMove not saved/restored (has no state, only tracker has state)
            System.out.println("swap acceptance: "+sim.swapMove.getTracker().acceptanceProbability());
        }
        if (params.numSteps == 0) {
            saveObjects(stepsState, objects);

            System.out.printf("\nequilibration time: %3.2f s\n", (time2eq-time0eq)/1e9);
            return;
        }

        if (params.numStepsEqIsothermal == 0 && params.numStepsIsothermal == 0 && haveSavedState && savedStage < 3) {
            // we have a restore file, we need to do production, but have never done production before.
            // we need to restore here before setting up our data collection
            restoreObjects(objects);
            System.out.println("Running production after continuing from previous eq sim");
            // find neighbors with new config
            // reset collision times (for hard) or compute forces (for soft)
            sim.integrator.postRestore();
        }

        if (sim.potentialChoice != SimGlass.PotentialChoice.HS) {
            // Try to use the average total energy from the 2nd half of equilibration
            // to set the current energy now (via the temperature) so that the average
            // temperature during production will be approximately equal to the set
            // temperature.
            double avgE = accE.getData(accE.AVERAGE).getValue(0);
            System.out.println("average energy during second half of eq: " + avgE / numAtoms);
            MeterPotentialEnergyFromIntegrator meterPE = new MeterPotentialEnergyFromIntegrator(sim.integrator);
            double pe = meterPE.getDataAsScalar();
//            double ke = new MeterKineticEnergy(sim.box).getDataAsScalar();
//            System.out.println("kinetic energy at end of eq: "+ke/numAtoms);
//            System.out.println("potential energy at end of eq: "+pe/numAtoms);
            double newKE = avgE - pe;
            double nowTemp = newKE * 2.0 / params.D / numAtoms;
            double oldTemp = new MeterTemperature(sim.box, params.D).getDataAsScalar();
            System.out.println("setting temp " + oldTemp + " => " + nowTemp); // + " (ke "+ke+" => " + newKE / numAtoms + ")");
            if (params.doSwap) sim.integrator.setIntegratorMC(null, 0);
            sim.integrator.setIsothermal(false);
            sim.integrator.setTemperature(nowTemp);
            accE.reset();
//            double newNewKE = new MeterKineticEnergy(sim.box).getDataAsScalar();
//            System.out.println("actual KE => "+newNewKE/numAtoms);
        }

        //Production
        sim.integrator.setIntegratorMC(null, 0);
        sim.integrator.setIsothermal(false);

        //P
        IDataSource pTensorMeter;
        if (sim.integrator instanceof IntegratorVelocityVerlet) {
            pTensorMeter = new MeterPressureTensor(sim.integrator.getPotentialCompute(), sim.box);
        } else {
            pTensorMeter = new MeterPressureHardTensor((IntegratorHard) sim.integrator);
            ((MeterPressureHardTensor)pTensorMeter).setDoNonEquilibrium(true);
        }

        //Viscosity
        DataFork pTensorFork = new DataFork();
        int dn = 1;
        AccumulatorPTensor pTensorAccumVisc = new AccumulatorPTensor(sim.box, dn * sim.integrator.getTimeStep());
        pTensorAccumVisc.setEnabled(true);
        pTensorFork.addDataSink(pTensorAccumVisc);
        DataPumpListener pTensorAccumViscPump = new DataPumpListener(pTensorMeter, pTensorFork, dn);


        AccumulatorAverageFixed gTensorAccumulator = null;
        if (params.potential != SimGlass.PotentialChoice.HS) {
            gTensorAccumulator = new AccumulatorAverageFixed(blocksize);
            DataProcessor dpSquared = new DataProcessor() {
                final DataDouble data = new DataDouble();

                @Override
                protected IData processData(IData inputData) {
                    data.x = 0;
                    int n = 0;
                    for (int i = 0; i < params.D; i++) {
                        for (int j = i + 1; j < params.D; j++) {
                            double c = ((DataTensor) inputData).x.component(i, j);
                            data.x += c * c;
                            n++;
                        }
                    }
                    data.x /= n;
                    return data;
                }

                @Override
                protected IDataInfo processDataInfo(IDataInfo inputDataInfo) {
                    dataInfo = new DataDouble.DataInfoDouble("G", Null.DIMENSION);
                    return dataInfo;
                }
            };
            pTensorFork.addDataSink(dpSquared);
            dpSquared.setDataSink(gTensorAccumulator);
        }

        sim.integrator.getEventManager().addListener(pTensorAccumViscPump);

        GlassGraphic.DataProcessorTensorTrace tracer = new GlassGraphic.DataProcessorTensorTrace();
        pTensorFork.addDataSink(tracer);
        DataFork pFork = new DataFork();
        tracer.setDataSink(pFork);
        AccumulatorAverageFixed pAccumulator = new AccumulatorAverageFixed(blocksize);
        pFork.setDataSink(pAccumulator);

        AccumulatorAverageFixed tAccumulator = null;
        AccumulatorAverageFixed accPE = null;

        if (sim.potentialChoice != SimGlass.PotentialChoice.HS) {
            MeterPotentialEnergyFromIntegrator meterPE = new MeterPotentialEnergyFromIntegrator(sim.integrator);
            long bs = blocksize / 5;
            if (bs == 0) bs = 1;
            accPE = new AccumulatorAverageFixed(bs);
            DataPumpListener pumpPE = new DataPumpListener(meterPE, accPE, 5);
            sim.integrator.getEventManager().addListener(pumpPE);

            MeterTemperature tMeter = new MeterTemperature(sim.getSpeciesManager(), sim.box, params.D);
            tAccumulator = new AccumulatorAverageFixed(blocksize / 5);
            DataPumpListener tPump = new DataPumpListener(tMeter, tAccumulator, 5);
            tAccumulator.addDataSink(pTensorAccumVisc.makeTemperatureSink(), new AccumulatorAverage.StatType[]{tAccumulator.AVERAGE});
            sim.integrator.getEventManager().addListener(tPump);
        }


        //shear stress AC
        AccumulatorAutocorrelationShearStress dpxyAutocor = new AccumulatorAutocorrelationShearStress(256, sim.integrator.getTimeStep());
        boolean doPxyAutocor = params.doPxyAutocor && sim.potentialChoice != SimGlass.PotentialChoice.HS;
        if (doPxyAutocor) {
            pTensorFork.addDataSink(dpxyAutocor);
        }
        dpxyAutocor.setPushInterval(16384);


        ConfigurationStorage configStorageLinearMSD = new ConfigurationStorage(sim.box, ConfigurationStorage.StorageType.LINEAR, 100, 1);
        configStorageLinearMSD.setEnabled(true);
        sim.integrator.getEventManager().addListener(configStorageLinearMSD);
        DataSourceLinearMSD meterLinearMSD = new DataSourceLinearMSD(configStorageLinearMSD);
        configStorageLinearMSD.addListener(meterLinearMSD);


        //MSD
        ConfigurationStorage configStorageMSD = new ConfigurationStorage(sim.box, ConfigurationStorage.StorageType.MSD);
        configStorageMSD.setEnabled(true);
        ConfigurationStorage configStorageMSD3 = new ConfigurationStorage(sim.box, ConfigurationStorage.StorageType.MSD, 60, 3);
        configStorageMSD3.setEnabled(true);
        DataSourceMSD meterMSD = new DataSourceMSD(configStorageMSD);
        configStorageMSD.addListener(meterMSD);

        DataSourceMSD meterMSDA = new DataSourceMSD(configStorageMSD, sim.speciesA.getLeafType());
        configStorageMSD.addListener(meterMSDA);
        DataSourceMSD meterMSDB = new DataSourceMSD(configStorageMSD, sim.speciesB.getLeafType());
        if (params.nB > 0) configStorageMSD.addListener(meterMSDB);

        DataSourceCorBlock dsCorMSD = new DataSourceCorBlock(sim.integrator);
        dsCorMSD.setMinInterval(3);
        meterMSD.addMSDSink(dsCorMSD);
        dsCorMSD.setEnabled(true);
        DataSourceBlockAvgCor dsCorP = new DataSourceBlockAvgCor(sim.integrator);
        pFork.addDataSink(dsCorP);
        dsCorP.setEnabled(true);
        DataSourceMSDcorP dsMSDcorP = new DataSourceMSDcorP(sim.integrator);
        pFork.addDataSink(dsMSDcorP);
        meterMSD.addMSDSink(dsMSDcorP);
        dsMSDcorP.setEnabled(true);

        DataSourceCorBlock dsCorVisc = new DataSourceCorBlock(sim.integrator);
        pTensorAccumVisc.addViscositySink(dsCorVisc);
        dsCorVisc.setEnabled(true);

        //VAC
        configStorageMSD.setDoVelocity(true);
        DataSourceVAC meterVAC = new DataSourceVAC(configStorageMSD);
        configStorageMSD.addListener(meterVAC);

        //Linear-VAC
        configStorageLinearMSD.setDoVelocity(true);
        DataSourceLinearVAC meterLinearVAC = new DataSourceLinearVAC(configStorageLinearMSD);
        configStorageLinearMSD.addListener(meterLinearVAC);

        //Fs
        DataSourceFs[][] meterFs = new DataSourceFs[params.qx.length][2];
        DataSourceF[] meterF = new DataSourceF[params.qx.length];
        for (int i=0; i<meterFs.length; i++) {
            Vector q = sim.getSpace().makeVector();
            q.setX(0, params.qx[i]);
            for (int j=0; j<2; j ++) {
                meterFs[i][j] = new DataSourceFs(configStorageMSD);
                meterFs[i][j].setQ(q);
                meterFs[i][j].setAtomType(j==0 ? sim.speciesA.getLeafType() : sim.speciesB.getLeafType());
                configStorageMSD.addListener(meterFs[i][j]);
            }

            meterF[i] = new DataSourceF(configStorageMSD, params. qx[i]);
            configStorageMSD.addListener(meterF[i]);
        }

        //Percolation
        int percMinInterval = 11;
        AtomTestDeviation atomFilterDeviation = new AtomTestDeviation(sim.box, configStorageMSD);
        atomFilterDeviation.setMinDistance(params.minDrFilter);
        atomFilterDeviation.setDoMobileOnly(false);
        DataSourcePercolation meterPerc = new DataSourcePercolation(sim.getSpeciesManager(), configStorageMSD, atomFilterDeviation, percMinInterval);
        configStorageMSD.addListener(meterPerc);

        AtomTestDeviation atomFilterDeviation3 = new AtomTestDeviation(sim.box, configStorageMSD3);
        atomFilterDeviation3.setMinDistance(params.minDrFilter);
        atomFilterDeviation3.setDoMobileOnly(false);
        DataSourcePercolation meterPerc3 = new DataSourcePercolation(sim.getSpeciesManager(), configStorageMSD3, atomFilterDeviation3, percMinInterval - 1, meterPerc.getHistogram());
        configStorageMSD3.addListener(meterPerc3);

        DataSourcePercolation0 meterPerc0 = new DataSourcePercolation0(sim.box, sim.getRandom());
        meterPerc0.setImmFracs(new double[]{0.03, 0.06, 0.09, 0.12, 0.15, 0.18, 0.21, 0.24, 0.27});
        AccumulatorAverageFixed accPerc0 = new AccumulatorAverageFixed(10);
        DataPumpListener pumpPerc0 = new DataPumpListener(meterPerc0, accPerc0, 10000);
        sim.integrator.getEventManager().addListener(pumpPerc0);

        DataSourceQ4 meterQ4 = new DataSourceQ4(configStorageMSD, percMinInterval + 1);
        meterQ4.setMaxDr(params.minDrFilter);
        configStorageMSD.addListener(meterQ4);

        //Strings
        DataSourceStrings meterL = new DataSourceStrings(configStorageMSD, 6);
        configStorageMSD.addListener(meterL);

        //Alpha2
        DataSourceAlpha2 meterAlpha2A = new DataSourceAlpha2(configStorageMSD, sim.speciesA);
        configStorageMSD.addListener(meterAlpha2A);
        DataSourceAlpha2 meterAlpha2B = new DataSourceAlpha2(configStorageMSD, sim.speciesB);
        configStorageMSD.addListener(meterAlpha2B);

        //S(q)
        double cut10 = 10;
        if (numAtoms > 500) cut10 /= Math.pow(numAtoms / 500.0, 1.0 / sim.getSpace().D());
        AccumulatorAverageFixed accSFac = new AccumulatorAverageFixed(1);  // just average, no uncertainty
        MeterStructureFactor meterSFac = new MeterStructureFactor(sim.box, cut10);
        meterSFac.setNormalizeByN(true);
        DataPumpListener pumpSFac = new DataPumpListener(meterSFac, accSFac, 5000);
        sim.integrator.getEventManager().addListener(pumpSFac);
        double vB = sim.getSpace().powerD(sim.sigmaB);
        ((MeterStructureFactor.AtomSignalSourceByType) meterSFac.getSignalSource()).setAtomTypeFactor(sim.speciesB.getAtomType(0), vB);

        AccumulatorAverageFixed accSFacAB = new AccumulatorAverageFixed(1);  // just average, no uncertainty
        MeterStructureFactor meterSFacAB = new MeterStructureFactor(sim.box, cut10);
        meterSFacAB.setNormalizeByN(true);
        DataPumpListener pumpSFacAB = new DataPumpListener(meterSFacAB, accSFacAB, 5000);
        sim.integrator.getEventManager().addListener(pumpSFacAB);
        ((MeterStructureFactor.AtomSignalSourceByType) meterSFacAB.getSignalSource()).setAtomTypeFactor(sim.speciesB.getAtomType(0), -vB);

        double[][] sfacMSD = null;
        if (params.sfacMSDAfile != null) {
            sfacMSD = new double[][]{readMSD(params.sfacMSDAfile), readMSD(params.sfacMSDBfile)};
        }

        double cut3 = 3;
        if (numAtoms > 500) cut3 /= Math.pow(numAtoms / 500.0, 1.0 / sim.getSpace().D());
        AccumulatorAverageFixed[] accSFacMobility = new AccumulatorAverageFixed[30];
        for (int i = 0; i < 30; i++) {
            AtomSignalMobility signalMobility = new AtomSignalMobility(configStorageMSD, sfacMSD);
            signalMobility.setPrevConfig(i + 1);
            MeterStructureFactor meterSFacMobility = new MeterStructureFactor(sim.box, cut3, signalMobility);
            meterSFacMobility.setNormalizeByN(true);
            accSFacMobility[i] = new AccumulatorAverageFixed(1);  // just average, no uncertainty
            DataPump pumpSFacMobility = new DataPump(meterSFacMobility, accSFacMobility[i]);
            // ensures pump fires when config with delta t is available
            ConfigurationStoragePumper cspMobility = new ConfigurationStoragePumper(pumpSFacMobility, configStorageMSD);
            cspMobility.setPrevStep(Math.max(i, 11));
            configStorageMSD.addListener(cspMobility);
        }

        AccumulatorAverageFixed[] accSFacMotion = new AccumulatorAverageFixed[30];
        for (int i = 0; i < 30; i++) {
            AtomSignalMotion signalMotion = new AtomSignalMotion(configStorageMSD, 0);
            signalMotion.setPrevConfig(i + 1);
            MeterStructureFactor meterSFacMotion = new MeterStructureFactor(sim.box, cut3, signalMotion);
            meterSFacMotion.setNormalizeByN(true);
            accSFacMotion[i] = new AccumulatorAverageFixed(1);  // just average, no uncertainty
            DataPump pumpSFacMotion = new DataPump(meterSFacMotion, accSFacMotion[i]);
            // ensures pump fires when config with delta t is available
            ConfigurationStoragePumper cspMotion = new ConfigurationStoragePumper(pumpSFacMotion, configStorageMSD);
            cspMotion.setPrevStep(Math.max(i, 11));
            configStorageMSD.addListener(cspMotion);
        }

        AtomStressSource stressSource;
        if (sim.potentialChoice == SimGlass.PotentialChoice.HS) {
            AtomHardStressCollector ahsc = new AtomHardStressCollector(sim.integrator);
            ((IntegratorHard) sim.integrator).addCollisionListener(ahsc);
            stressSource = ahsc;
        } else {
            stressSource = new PotentialCallbackAtomStress(sim.box);
        }
        int[][] normalComps = new int[sim.getSpace().getD()][2];
        for (int i = 0; i < normalComps.length; i++) {
            normalComps[i][0] = normalComps[i][1] = i;
        }
        AtomSignalStress signalStressNormal = new AtomSignalStress(stressSource, normalComps);

        Vector[] wv = meterSFac.getWaveVectors();
        List<Vector> myWV = new ArrayList<>();
        double L = sim.box.getBoundary().getBoxSize().getX(0);
        double wvMax2 = 4.01 * Math.PI / L;
        for (Vector vector : wv) {
            int nd = 0;
            for (int i = 0; i < vector.getD(); i++) if (vector.getX(i) != 0) nd++;
            if (vector.squared() > wvMax2 * wvMax2 || nd > 1) continue;
            myWV.add(vector);
        }
        int minIntervalSfac2 = 6;
        wv = myWV.toArray(new Vector[0]);
        int[] motionMap = StructureFactorComponentCorrelation.makeWaveVectorMap(wv, 0);
        int[] mobilityMap = StructureFactorComponentCorrelation.makeWaveVectorMap(wv, -1);

        MeterStructureFactor meterSFacStress2 = new MeterStructureFactor(sim.box, 3, signalStressNormal);
        meterSFacStress2.setNormalizeByN(true);
        meterSFacStress2.setWaveVec(wv);
        StructureFactorComponentCorrelation sfcStress2Cor = new StructureFactorComponentCorrelation(mobilityMap, configStorageMSD);
        sfcStress2Cor.setMinInterval(params.sfacMinInterval);
        DataSinkBlockAveragerSFac dsbaSfacStress2 = new DataSinkBlockAveragerSFac(configStorageMSD, params.sfacMinInterval, meterSFacStress2);
        dsbaSfacStress2.addSink(sfcStress2Cor);
        DataPump pumpSFacStress2Cor = new DataPump(meterSFacStress2, dsbaSfacStress2);
        ConfigurationStoragePumper cspStress2 = new ConfigurationStoragePumper(pumpSFacStress2Cor, configStorageMSD);
        configStorageMSD.addListener(cspStress2);
        cspStress2.setPrevStep(params.sfacMinInterval);
        DataSourceCorrelation dsCorSFacStress2Mobility = new DataSourceCorrelation(configStorageMSD, mobilityMap.length);
        dsbaSfacStress2.addSink(dsCorSFacStress2Mobility.makeReceiver(0));

        MeterStructureFactor[] meterSFacMotion2 = new MeterStructureFactor[30];
        StructureFactorComponentCorrelation sfcMotionCor = new StructureFactorComponentCorrelation(motionMap, configStorageMSD);
        sfcMotionCor.setMinInterval(params.sfacMinInterval);
        MeterStructureFactor[] meterSFacMobility2 = new MeterStructureFactor[30];
        StructureFactorComponentCorrelation sfcMobilityCor = new StructureFactorComponentCorrelation(mobilityMap, configStorageMSD);
        sfcMobilityCor.setMinInterval(params.sfacMinInterval);

        MeterStructureFactor meterSFacDensity2 = new MeterStructureFactor(sim.box, 3);
        meterSFacDensity2.setNormalizeByN(true);
        meterSFacDensity2.setWaveVec(wv);
        StructureFactorComponentCorrelation sfcDensityCor = new StructureFactorComponentCorrelation(mobilityMap, configStorageMSD);
        sfcDensityCor.setMinInterval(params.sfacMinInterval);
        DataSinkBlockAveragerSFac dsbaSfacDensity2 = new DataSinkBlockAveragerSFac(configStorageMSD, params.sfacMinInterval, meterSFacDensity2);
        dsbaSfacDensity2.addSink(sfcDensityCor);
        DataPump pumpSFacDensity2 = new DataPump(meterSFacDensity2, dsbaSfacDensity2);
        ConfigurationStoragePumper cspDensity2 = new ConfigurationStoragePumper(pumpSFacDensity2, configStorageMSD);
        configStorageMSD.addListener(cspDensity2);
        cspDensity2.setPrevStep(params.sfacMinInterval);
        DataSourceCorrelation dsCorSFacDensityMobility = new DataSourceCorrelation(configStorageMSD, mobilityMap.length);
        dsbaSfacDensity2.addSink(dsCorSFacDensityMobility.makeReceiver(0));

        MeterStructureFactor.AtomSignalSourceByType atomSignalPacking = new MeterStructureFactor.AtomSignalSourceByType();
        atomSignalPacking.setAtomTypeFactor(sim.speciesB.getLeafType(), sim.potentialChoice == SimGlass.PotentialChoice.HS ? vB : 0);
        MeterStructureFactor meterSFacPacking2 = new MeterStructureFactor(sim.box, 3, atomSignalPacking);
        meterSFacPacking2.setNormalizeByN(true);
        meterSFacPacking2.setWaveVec(wv);
        StructureFactorComponentCorrelation sfcPackingCor = new StructureFactorComponentCorrelation(mobilityMap, configStorageMSD);
        sfcPackingCor.setMinInterval(params.sfacMinInterval);
        DataSinkBlockAveragerSFac dsbaSfacPacking2 = new DataSinkBlockAveragerSFac(configStorageMSD, params.sfacMinInterval, meterSFacPacking2);
        dsbaSfacPacking2.addSink(sfcPackingCor);
        DataPump pumpSFacPacking2 = new DataPump(meterSFacPacking2, dsbaSfacPacking2);
        ConfigurationStoragePumper cspPacking2 = new ConfigurationStoragePumper(pumpSFacPacking2, configStorageMSD);
        configStorageMSD.addListener(cspPacking2);
        cspPacking2.setPrevStep(params.sfacMinInterval);
        DataSourceCorrelation dsCorSFacPackingMobility = new DataSourceCorrelation(configStorageMSD, mobilityMap.length);
        dsbaSfacPacking2.addSink(dsCorSFacPackingMobility.makeReceiver(0));
        DataSourceCorrelation dsCorSFacPackingDensity = new DataSourceCorrelation(configStorageMSD, mobilityMap.length);
        dsbaSfacPacking2.addSink(dsCorSFacPackingDensity.makeReceiver(0));
        dsbaSfacDensity2.addSink(dsCorSFacPackingDensity.makeReceiver(1));

        AtomSignalKineticEnergy atomSignalKE = new AtomSignalKineticEnergy();
        atomSignalKE.setDoSubtractAvg(1.5 * sim.integrator.getTemperature());
        MeterStructureFactor meterSFacKE = new MeterStructureFactor(sim.box, 3, atomSignalKE);
        meterSFacKE.setNormalizeByN(true);
        meterSFacKE.setWaveVec(wv);
        StructureFactorComponentCorrelation sfcKECor = new StructureFactorComponentCorrelation(mobilityMap, configStorageMSD);
        sfcKECor.setMinInterval(params.sfacMinInterval);
        DataSinkBlockAveragerSFac dsbaSfacKE = new DataSinkBlockAveragerSFac(configStorageMSD, params.sfacMinInterval, meterSFacKE);
        dsbaSfacKE.addSink(sfcKECor);
        DataPump pumpSFacKECor = new DataPump(meterSFacKE, dsbaSfacKE);
        ConfigurationStoragePumper cspKE = new ConfigurationStoragePumper(pumpSFacKECor, configStorageMSD);
        configStorageMSD.addListener(cspKE);
        cspKE.setPrevStep(params.sfacMinInterval);
        DataSourceCorrelation dsCorSFacKEMobility = new DataSourceCorrelation(configStorageMSD, mobilityMap.length);
        dsbaSfacKE.addSink(dsCorSFacKEMobility.makeReceiver(0));

        for (int i = 0; i < 30; i++) {
            AtomSignalMotion signalMotion = new AtomSignalMotion(configStorageMSD, 0);
            signalMotion.setPrevConfig(i + 1);
            meterSFacMotion2[i] = new MeterStructureFactor(sim.box, 3, signalMotion);
            meterSFacMotion2[i].setNormalizeByN(true);
            meterSFacMotion2[i].setWaveVec(wv);
            DataPump pumpSFacMotion2 = new DataPump(meterSFacMotion2[i], sfcMotionCor.makeSink(i, meterSFacMotion2[i]));
            ConfigurationStoragePumper cspMotion2 = new ConfigurationStoragePumper(pumpSFacMotion2, configStorageMSD);
            cspMotion2.setPrevStep(i);
            cspMotion2.setBigStep(minIntervalSfac2);
            configStorageMSD.addListener(cspMotion2);

            AtomSignalMobility signalMobility = new AtomSignalMobility(configStorageMSD, sfacMSD);
            signalMobility.setPrevConfig(i + 1);
            meterSFacMobility2[i] = new MeterStructureFactor(sim.box, 3, signalMobility);
            meterSFacMobility2[i].setNormalizeByN(true);
            meterSFacMobility2[i].setWaveVec(wv);
            DataFork sfacMobility2Fork = new DataFork();
            sfacMobility2Fork.addDataSink(sfcMobilityCor.makeSink(i, meterSFacMobility2[i]));
            DataPump pumpSFacMobility2 = new DataPump(meterSFacMobility2[i], sfacMobility2Fork);
            ConfigurationStoragePumper cspMobility2 = new ConfigurationStoragePumper(pumpSFacMobility2, configStorageMSD);
            cspMobility2.setPrevStep(i);
            cspMobility2.setBigStep(minIntervalSfac2);
            configStorageMSD.addListener(cspMobility2);
            sfacMobility2Fork.addDataSink(new StructorFactorComponentExtractor(meterSFacMobility2, i, dsCorSFacDensityMobility));
            sfacMobility2Fork.addDataSink(new StructorFactorComponentExtractor(meterSFacMobility2, i, dsCorSFacPackingMobility));
            sfacMobility2Fork.addDataSink(new StructorFactorComponentExtractor(meterSFacMobility2, i, dsCorSFacStress2Mobility));
            sfacMobility2Fork.addDataSink(new StructorFactorComponentExtractor(meterSFacMobility2, i, dsCorSFacKEMobility));
        }


        double xGsMax = 3;
        int gsMinConfig = 6;
        MeterGs meterGs = new MeterGs(configStorageMSD);
        meterGs.setMinConfigIndex(gsMinConfig);
        configStorageMSD.addListener(meterGs);
        meterGs.getXDataSource().setXMax(xGsMax);
        MeterGs meterGsA = new MeterGs(configStorageMSD);
        meterGsA.setAtomTypes(sim.speciesA.getLeafType());
        meterGsA.setMinConfigIndex(gsMinConfig);
        configStorageMSD.addListener(meterGsA);
        meterGsA.getXDataSource().setXMax(xGsMax);
        MeterGs meterGsB = new MeterGs(configStorageMSD);
        meterGsB.setAtomTypes(sim.speciesB.getLeafType());
        meterGsB.setMinConfigIndex(gsMinConfig);
        if (params.nB > 0) configStorageMSD.addListener(meterGsB);
        meterGsB.getXDataSource().setXMax(xGsMax);

        MeterCorrelationSelf meterCorrelationSelf = new MeterCorrelationSelf(configStorageMSD, MeterCorrelationSelf.CorrelationType.TOTAL);
        configStorageMSD.addListener(meterCorrelationSelf);
        MeterCorrelationSelf meterCorrelationSelfMagA = new MeterCorrelationSelf(configStorageMSD, MeterCorrelationSelf.CorrelationType.MAGNITUDE);
        meterCorrelationSelfMagA.setAtomType(sim.speciesA.getLeafType());
        configStorageMSD.addListener(meterCorrelationSelfMagA);
        MeterCorrelationSelf meterCorrelationSelfMagB = new MeterCorrelationSelf(configStorageMSD, MeterCorrelationSelf.CorrelationType.MAGNITUDE);
        meterCorrelationSelfMagB.setAtomType(sim.speciesB.getLeafType());
        if (params.nB>0) configStorageMSD.addListener(meterCorrelationSelfMagB);

        CorrelationSelf2 correlationSelf2 = new CorrelationSelf2(configStorageMSD, CorrelationSelf2.CorrelationType.TOTAL, 0.001, 20);
        configStorageMSD.addListener(correlationSelf2);

        sim.integrator.getEventManager().addListener(configStorageMSD3);
        sim.integrator.getEventManager().addListener(configStorageMSD);

        objects.add(pTensorAccumVisc);
        if (gTensorAccumulator != null) {
            objects.add(gTensorAccumulator);
        }
        objects.add(pAccumulator);
        if (tAccumulator != null) {
            objects.add(tAccumulator);
            objects.add(accPE);
        }
        objects.add(configStorageMSD);
        objects.add(configStorageMSD3);
        objects.add(meterMSD);
        objects.add(meterMSDA);
        if (params.nB>0) objects.add(meterMSDB);
        objects.add(dsCorMSD);
        objects.add(dsCorVisc);
        objects.add(dsCorP);
        objects.add(dsMSDcorP);
        objects.add(meterVAC);
        for (int i=0; i<meterFs.length; i++) {
            for (int j=0; j<2; j++) objects.add(meterFs[i][j]);
            objects.add(meterF[i]);
        }
        objects.add(meterPerc);
        objects.add(meterPerc3);
        objects.add(accPerc0);
        objects.add(meterQ4);
        objects.add(meterL);
        objects.add(meterAlpha2A);
        objects.add(meterAlpha2B);
        objects.add(accSFac);
        objects.add(accSFacAB);
        for (int i = 0; i < 30; i++) {
            objects.add(accSFacMobility[i]);
            objects.add(accSFacMotion[i]);
        }
        objects.add(sfcStress2Cor);
        objects.add(sfcMotionCor);
        objects.add(sfcMobilityCor);
        objects.add(sfcDensityCor);
        objects.add(sfcPackingCor);
        objects.add(sfcKECor);
        objects.add(dsbaSfacStress2);
        objects.add(dsbaSfacDensity2);
        objects.add(dsbaSfacPacking2);
        objects.add(dsbaSfacKE);
        objects.add(meterGs);
        objects.add(meterGsA);
        if (params.nB>0) objects.add(meterGsB);
        objects.add(meterCorrelationSelf);
        objects.add(meterCorrelationSelfMagA);
        if (params.nB>0) objects.add(meterCorrelationSelfMagB);
        objects.add(correlationSelf2);

        skipReset = false;
        if (params.numStepsEqIsothermal == 0 && params.numStepsIsothermal == 0 && haveSavedState && savedStage == 3) {
            // we started a production run previously
            restoreObjects(objects);
            System.out.println("Continuing production after " + sim.integrator.getStepCount() + " steps");
            // find neighbors with new config
            // reset collision times (for hard) or compute forces (for soft)
            sim.integrator.postRestore();
            skipReset = true;
        }

        //Run
        long time0 = System.nanoTime();
        maxTime = params.maxWalltime - (System.nanoTime()/1e9 - startTime);
        sim.getController().runActivityBlocking(new ActivityIntegrate(sim.integrator, params.numSteps, false, maxTime, skipReset));
        if (System.nanoTime()/1e9 - startTime >= params.maxWalltime) {
            // we've reached our time limit
            // set our production steps to what we were able to actually run
            params.numSteps = sim.integrator.getStepCount();
            System.out.println(params.numSteps+" steps of production finished before time limit");
        }
        if (params.numSteps>0) stepsState.numSteps = sim.integrator.getStepCount();
        saveObjects(stepsState, objects);

        //Pressure
        DataGroup dataP = (DataGroup) pAccumulator.getData();
        IData dataPAvg = dataP.getData(pAccumulator.AVERAGE.index);
        IData dataPErr = dataP.getData(pAccumulator.ERROR.index);
        IData dataPCorr = dataP.getData(pAccumulator.BLOCK_CORRELATION.index);
        double pAvg = dataPAvg.getValue(0);
        double pErr = dataPErr.getValue(0);
        double pCorr = dataPCorr.getValue(0);

        String filenameVisc, filenameMSD, filenameLinearMSD,  filenameMSDA, filenameMSDB, filenamePerc, filenameVAC, filenameLinearVAC,
                filenamePerc0, filenameImmFrac, filenameImmFracA, filenameImmFracB, filenameImmFracPerc, filenameL, filenameAlpha2A, filenameAlpha2B, filenameSq, filenameSqAB;
        String[][] filenameFs = new String[meterFs.length][2];
        String[] filenameF = new String[meterFs.length];

        String fileTag;
        String filenamePxyAC = "";
        if (sim.potentialChoice == SimGlass.PotentialChoice.HS) {
            System.out.println("Z: " + pAvg / params.density / params.temperature + "  " + pErr / params.density / params.temperature + "  cor: " + pCorr);
            fileTag = String.format("Rho%1.3f", rho);
            filenameVisc = String.format("viscRho%1.3f.dat", rho);
            filenameMSD = String.format("msdRho%1.3f.dat", rho);
            filenameLinearMSD = String.format("msdLinearRho%1.3f.dat", rho);
            filenameMSDA = String.format("msdARho%1.3f.dat", rho);
            filenameMSDB = String.format("msdBRho%1.3f.dat", rho);
            filenameVAC = String.format("vacRho%1.3f.dat", rho);
            filenameLinearVAC = String.format("vacLinearRho%1.3f.dat", rho);
            for (int i=0; i<meterFs.length; i++) {
                filenameFs[i][0] = String.format("FsARho%1.3fQ%1.2f.dat", rho, params.qx[i]);
                filenameFs[i][1] = String.format("FsBRho%1.3fQ%1.2f.dat", rho, params.qx[i]);
                filenameF[i] = String.format("FRho%1.3fQ%1.2f.dat", rho, params.qx[i]);
            }
            filenamePerc = String.format("percRho%1.3f.dat", rho);
            filenamePerc0 = String.format("perc0Rho%1.3f.dat", rho);
            filenameL = String.format("lRho%1.3f.dat", rho);
            filenameImmFrac = String.format("immFracRho%1.3f.dat", rho);
            filenameImmFracA = String.format("immFracARho%1.3f.dat", rho);
            filenameImmFracB = String.format("immFracBRho%1.3f.dat", rho);
            filenameImmFracPerc = String.format("immFracPercRho%1.3f.dat", rho);
            filenameAlpha2A = String.format("alpha2ARho%1.3f.dat", rho);
            filenameAlpha2B = String.format("alpha2BRho%1.3f.dat", rho);
            filenameSq = String.format("sqRho%1.3f.dat", rho);
            filenameSqAB = String.format("sqRhoAB%1.3f.dat", rho);
        } else {
            // Energy
            DataGroup dataU = (DataGroup) accPE.getData();
            IData dataUAvg = dataU.getData(accPE.AVERAGE.index);
            IData dataUErr = dataU.getData(accPE.ERROR.index);
            IData dataUCorr = dataU.getData(accPE.BLOCK_CORRELATION.index);
            double uAvg = dataUAvg.getValue(0);
            double uErr = dataUErr.getValue(0);
            double uCorr = dataUCorr.getValue(0);

            //Pressure Tensor (G_inf)
            IData dataG = gTensorAccumulator.getData();
            double avgG = dataG.getValue(gTensorAccumulator.AVERAGE.index);
            double errG = dataG.getValue(gTensorAccumulator.ERROR.index);
            double corG = dataG.getValue(gTensorAccumulator.BLOCK_CORRELATION.index);

            DataGroup dataT = (DataGroup) tAccumulator.getData();
            IData dataTAvg = dataT.getData(tAccumulator.AVERAGE.index);
            IData dataTErr = dataT.getData(tAccumulator.ERROR.index);
            IData dataTCorr = dataT.getData(tAccumulator.BLOCK_CORRELATION.index);
            double tAvg = dataTAvg.getValue(0);
            double tErr = dataTErr.getValue(0);
            double tCorr = dataTCorr.getValue(0);

            IData dataE = accE.getData();
            double eAvg = dataE.getValue(accE.AVERAGE.index);
            double eStdev = dataE.getValue(accE.STANDARD_DEVIATION.index);
            double eCor = dataE.getValue(accE.BLOCK_CORRELATION.index);

            System.out.println("T: " + tAvg + "  " + tErr + "  cor: " + tCorr);
            System.out.println("Z: " + pAvg / params.density / tAvg + "  " + pErr / params.density / tAvg + "  cor: " + pCorr);
            System.out.println("U: " + uAvg / numAtoms + "  " + uErr / numAtoms + "  cor: " + uCorr);
            System.out.println("E: " + eAvg / numAtoms + "  " + eStdev / numAtoms + "  cor: " + eCor);
            fileTag = String.format("Rho%1.3fT%1.3f", rho, params.temperature);
            filenameVisc = String.format("viscRho%1.3fT%1.3f.dat", rho, params.temperature);
            filenameMSD = String.format("msdRho%1.3fT%1.3f.dat", rho, params.temperature);
            filenameLinearMSD = String.format("msdLinearRho%1.3fT%1.3f.dat", rho, params.temperature);
            filenameMSDA = String.format("msdARho%1.3fT%1.3f.dat", rho, params.temperature);
            filenameMSDB = String.format("msdBRho%1.3fT%1.3f.dat", rho, params.temperature);
            filenameLinearVAC = String.format("vacLinearRho%1.3fT%1.3f.dat", rho, params.temperature);
            filenameVAC = String.format("vacRho%1.3fT%1.3f.dat", rho, params.temperature);
            for (int i=0; i<meterFs.length; i++) {
                filenameFs[i][0] = String.format("FsARho%1.3fT%1.3fQ%1.2f.dat", rho, params.temperature, params.qx[i]);
                filenameFs[i][1] = String.format("FsBRho%1.3fT%1.3fQ%1.2f.dat", rho, params.temperature, params.qx[i]);
                filenameF[i] = String.format("FRho%1.3fQ%1.2f.dat", rho, params.qx[i]);
            }
            filenamePerc = String.format("percRho%1.3fT%1.3f.dat", rho, params.temperature);
            filenamePerc0 = String.format("perc0Rho%1.3fT%1.3f.dat", rho, params.temperature);
            filenameL = String.format("lRho%1.3fT%1.3f.dat", rho, params.temperature);
            filenameImmFrac = String.format("immFracRho%1.3fT%1.3f.dat", rho, params.temperature);
            filenameImmFracA = String.format("immFracARho%1.3fT%1.3f.dat", rho, params.temperature);
            filenameImmFracB = String.format("immFracBRho%1.3fT%1.3f.dat", rho, params.temperature);
            filenameImmFracPerc = String.format("immFracPercRho%1.3fT%1.3f.dat", rho, params.temperature);
            filenameAlpha2A = String.format("alpha2ARho%1.3fT%1.3f.dat", rho, params.temperature);
            filenameAlpha2B = String.format("alpha2BRho%1.3fT%1.3f.dat", rho, params.temperature);
            filenamePxyAC = String.format("acPxyRho%1.3fT%1.3f.dat", rho, params.temperature);
            filenameSq = String.format("sqRho%1.3fT%1.3f.dat", rho, params.temperature);
            filenameSqAB = String.format("sqRhoAB%1.3fT%1.3f.dat", rho, params.temperature);
            double V = sim.box.getBoundary().volume();
            System.out.println("G: " + V * avgG / tAvg + " " + V * errG / tAvg + " cor: " + corG + "\n");
        }
        System.out.println("P: " + pAvg + "  " + pErr + "  cor: " + pCorr);

        try {
            if (doPxyAutocor) {
                GlassProd.writeDataToFile(dpxyAutocor, filenamePxyAC);
            }
            GlassProd.writeDataToFile(dsCorMSD, "MSDcor.dat");
            GlassProd.writeDataToFile(dsCorP, "Pcor.dat");
            GlassProd.writeDataToFile(dsMSDcorP, "MSDcorP.dat");
            GlassProd.writeDataToFile(dsCorVisc, "viscCor.dat");
            for (int i = 0; i < configStorageMSD.getLastConfigIndex() - 1; i++) {
                meterGs.setConfigIndex(i);
                GlassProd.writeDataToFile(meterGs, "Gs_t" + i + ".dat");
                meterGsA.setConfigIndex(i);
                GlassProd.writeDataToFile(meterGsA, "GsA_t" + i + ".dat");
                meterGsB.setConfigIndex(i);
                if (params.nB>0) GlassProd.writeDataToFile(meterGsB, "GsB_t" + i + ".dat");
            }
            for (int i = 0; i < accSFacMobility.length; i++) {
                if (accSFacMobility[i].getSampleCount() < 2) continue;
                GlassProd.writeDataToFile(accSFacMobility[i], "sfacMobility" + i + ".dat");
                GlassProd.writeDataToFile(accSFacMotion[i], "sfacMotionx" + i + ".dat");
            }
            double fac = L / (2 * Math.PI);
            int[] foo = new int[mobilityMap.length];
            for (int j = 0; j < mobilityMap.length; j++) {
                String packing = sim.potentialChoice == SimGlass.PotentialChoice.HS ? "Packing" : "DensityA";
                if (foo[mobilityMap[j]] != 0) continue;
                foo[mobilityMap[j]] = 1;
                String label = String.format("q%d%d%d.dat", Math.round(Math.abs(wv[j].getX(0)) * fac),
                        Math.round(Math.abs(wv[j].getX(1)) * fac),
                        Math.round(Math.abs(wv[j].getX(2)) * fac));

                StructureFactorComponentCorrelation.Meter m = sfcMobilityCor.makeMeter(mobilityMap[j]);
                GlassProd.writeDataToFile(m, "sfacMobilityCor_" + label);
                m = sfcDensityCor.makeMeter(mobilityMap[j]);
                GlassProd.writeDataToFile(m, "sfacDensityCor_" + label);
                m = sfcPackingCor.makeMeter(mobilityMap[j]);
                GlassProd.writeDataToFile(m, "sfac" + packing + "Cor_" + label);
                m = sfcStress2Cor.makeMeter(mobilityMap[j]);
                GlassProd.writeDataToFile(m, "sfacStressCor_" + label);
                m = sfcKECor.makeMeter(mobilityMap[j]);
                GlassProd.writeDataToFile(m, "sfacKineticCor_" + label);
                DataSourceCorrelation.Meter mm = dsCorSFacDensityMobility.makeMeter(j);
                GlassProd.writeDataToFile(mm, "sfacDensityMobilityCor_" + label);
                mm = dsCorSFacPackingMobility.makeMeter(j);
                GlassProd.writeDataToFile(mm, "sfac" + packing + "MobilityCor_" + label);
                mm = dsCorSFacPackingDensity.makeMeter(j);
                GlassProd.writeDataToFile(mm, "sfac" + packing + "DensityCor_" + label);
                mm = dsCorSFacStress2Mobility.makeMeter(j);
                GlassProd.writeDataToFile(mm, "sfacStressMobilityCor_" + label);
                mm = dsCorSFacKEMobility.makeMeter(j);
                GlassProd.writeDataToFile(mm, "sfacKineticMobilityCor_" + label);
            }

            foo = new int[motionMap.length];
            for (int j = 0; j < motionMap.length; j++) {
                if (foo[motionMap[j]] != 0) continue;
                foo[motionMap[j]] = 1;
                String label = String.format("q%d%d%d.dat", Math.round(wv[j].getX(0) * fac),
                        Math.round(wv[j].getX(1) * fac),
                        Math.round(wv[j].getX(2) * fac));

                StructureFactorComponentCorrelation.Meter m = sfcMotionCor.makeMeter(motionMap[j]);
                GlassProd.writeDataToFile(m, "sfacMotionCor_" + label);
            }

            GlassProd.writeDataToFile(meterCorrelationSelf, "corSelf.dat");
            GlassProd.writeDataToFile(meterCorrelationSelfMagA, "corSelfMagA.dat");
            if (params.nB>0) GlassProd.writeDataToFile(meterCorrelationSelfMagB, "corSelfMagB.dat");
            for (int i = 0; i < correlationSelf2.getNumDt(); i++) {
                CorrelationSelf2.MeterCorrelationSelf2 m = correlationSelf2.makeMeter(i);
                GlassProd.writeDataToFile(m, "corRSelf_t" + i + ".dat");
            }

            for (int i=0; i<meterFs.length; i++) {
                for (int j=0; j<2; j++) GlassProd.writeDataToFile(meterFs[i][j], filenameFs[i][j]);
                GlassProd.writeDataToFile(meterF[i], filenameF[i]);
            }
            GlassProd.writeCombinedDataToFile(new IDataSource[]{meterPerc, meterPerc3}, filenamePerc);
            GlassProd.writeCombinedDataToFile(new IDataSource[]{meterPerc.makeImmFractionSource(),
                    meterPerc3.makeImmFractionSource()}, filenameImmFrac);
            GlassProd.writeCombinedDataToFile(new IDataSource[]{meterPerc.makeImmFractionSource(sim.speciesA.getLeafType()),
                    meterPerc3.makeImmFractionSource(sim.speciesA.getLeafType())}, filenameImmFracA);
            if (params.nB>0) GlassProd.writeCombinedDataToFile(new IDataSource[]{meterPerc.makeImmFractionSource(sim.speciesB.getLeafType()),
                    meterPerc3.makeImmFractionSource(sim.speciesB.getLeafType())}, filenameImmFracB);
            GlassProd.writeDataToFile(meterPerc.makePerclationByImmFracSource(), filenameImmFracPerc);
            GlassProd.writeDataToFile(accPerc0, filenamePerc0);
            GlassProd.writeDataToFile(meterQ4, "Q4" + fileTag + ".dat");
            GlassProd.writeDataToFile(meterL, filenameL);
            GlassProd.writeCombinedDataToFile(new IDataSource[]{meterPerc.makeChi4Source(), meterPerc3.makeChi4Source()}, "chi4Star" + fileTag + ".dat");
            GlassProd.writeDataToFile(meterQ4.makeChi4Meter(), "chi4" + fileTag + ".dat");
            GlassProd.writeDataToFile(meterAlpha2A, filenameAlpha2A);
            GlassProd.writeDataToFile(meterAlpha2B, filenameAlpha2B);
            GlassProd.writeDataToFile(accSFac, filenameSq);
            GlassProd.writeDataToFile(accSFacAB, filenameSqAB);

<<<<<<< HEAD
            GlassProd.writeDataToFile(meterLinearMSD, meterLinearMSD.errData, filenameLinearMSD);
            GlassProd.writeDataToFile(meterMSD, meterMSD.errData, filenameMSD);
            GlassProd.writeDataToFile(meterMSDA, meterMSDA.errData, filenameMSDA);
            if (params.nB>0) GlassProd.writeDataToFile(meterMSDB, meterMSDB.errData, filenameMSDB);
=======
            GlassProd.writeDataToFile(meterMSD, meterMSD.getError(), filenameMSD);
            GlassProd.writeDataToFile(dsCorMSD.getFullCorrelation(), "msdFullCor.dat");
            GlassProd.writeDataToFile(dsCorVisc.getFullCorrelation(), "viscFullCor.dat");
            GlassProd.writeDataToFile(meterMSDA, meterMSDA.getError(), filenameMSDA);
            if (params.nB>0) GlassProd.writeDataToFile(meterMSDB, meterMSDB.getError(), filenameMSDB);
>>>>>>> 4a4b62f3
            GlassProd.writeDataToFile(meterVAC, meterVAC.errData, filenameVAC);
            GlassProd.writeDataToFile(meterLinearVAC, meterLinearVAC.errData, filenameLinearVAC);
            GlassProd.writeDataToFile(pTensorAccumVisc, pTensorAccumVisc.errData, filenameVisc);
        } catch (IOException e) {
            System.err.println("Cannot open a file, caught IOException: " + e.getMessage());
        }
        long time1 = System.nanoTime();
        double sim_time = (time1 - time0) / 1e9;
        System.out.printf("\ntime: %3.2f s\n", sim_time);
    }

    public static class SimParams extends SimGlass.GlassParams {
        public long numStepsEqIsothermal = 10000;
        public long numStepsIsothermal = 10000;
        public long numSteps = 1000000;
        public double minDrFilter = 0.4;
        public double temperatureMelt = 0;
        public double[] qx = new double[]{7.0}; // for Fs
        public boolean doPxyAutocor = false;
        public int sfacMinInterval = 6;
        public int[] randomSeeds = null;
        public double maxWalltime = Double.POSITIVE_INFINITY;
        public String sfacMSDAfile = null;
        public String sfacMSDBfile = null;
    }

    public static double[] readMSD(String filename) {
        try {
            BufferedReader br = new BufferedReader(new FileReader(filename));
            ArrayList<Double> vals = new ArrayList<>();
            String l = null;
            while ((l = br.readLine()) != null) {
                String[] bits = l.split(" ");
                vals.add(Double.parseDouble(bits[1]));
            }
            double[] rv = new double[vals.size()+1];
            for (int i=0; i<vals.size(); i++) {
                rv[i+1] = vals.get(i);
            }
            return rv;
        }
        catch (IOException ex) {
            throw new RuntimeException(ex);
        }
    }

    public static void writeDataToFile(IDataSource meter, String filename) throws IOException {
        writeDataToFile(meter, null, filename);
    }

    public static void writeDataToFile(IDataSource meter, IData errData, String filename) throws IOException {
        IData data;
        IData xData;
        if (meter instanceof AccumulatorAverage) {
            AccumulatorAverage acc = (AccumulatorAverage) meter;
            data = acc.getData(acc.AVERAGE);
            xData = ((DataFunction.DataInfoFunction) ((DataGroup.DataInfoGroup) acc.getDataInfo()).getSubDataInfo(acc.AVERAGE.index)).getXDataSource().getIndependentData(0);
        } else {
            data = meter.getData();
            xData = ((DataFunction.DataInfoFunction) meter.getDataInfo()).getXDataSource().getIndependentData(0);
        }
        boolean allNaN = true;
        for (int i = 0; i < xData.getLength(); i++) {
            if (!Double.isNaN(data.getValue(i))) allNaN = false;
        }
        if (allNaN) return;
        FileWriter fw = new FileWriter(filename);
        for (int i = 0; i < xData.getLength(); i++) {
            double y = data.getValue(i);
            if (Double.isNaN(y)) continue;
            if (errData == null) {
                fw.write(xData.getValue(i) + " " + y + "\n");
            } else {
                fw.write(xData.getValue(i) + " " + y + " " + errData.getValue(i) + "\n");
            }
        }
        fw.close();
    }

    public static void writeDataToFile(double[][] data, String filename) throws IOException {
        FileWriter fw = new FileWriter(filename);
        for (int i = 0; i < data.length; i++) {
            for (int j=0; j<data[i].length; j++) {
                double y = data[i][j];
                fw.write(String.format("% 8.5f ", y));
            }
            fw.write("\n");
        }
        fw.close();
    }

    public static void writeCombinedDataToFile(IDataSource[] meters, String filename) {
        List<double[]> allData = new ArrayList<>();
        for (IDataSource meter : meters) {
            IData data = meter.getData();
            IData xData = ((DataFunction.DataInfoFunction) meter.getDataInfo()).getXDataSource().getIndependentData(0);
            for (int i = 0; i < xData.getLength(); i++) {
                double y = data.getValue(i);
                if (Double.isNaN(y)) continue;
                allData.add(new double[]{xData.getValue(i), y});
            }
        }
        allData.sort(new Comparator<double[]>() {
            @Override
            public int compare(double[] o1, double[] o2) {
                return Double.compare(o1[0], o2[0]);
            }
        });

        try {
            FileWriter fw = new FileWriter(filename);
            for (double[] xy : allData) {
                fw.write(xy[0] + " " + xy[1] + "\n");
            }
            fw.close();
        } catch (IOException ex) {
            throw new RuntimeException(ex);
        }
    }

    public static class StepsState implements Statefull {
        public long numStepsEqIsothermal;
        public long numStepsIsothermal;
        public long numSteps;

        @Override
        public void saveState(Writer fw) throws IOException {
            fw.write(numStepsEqIsothermal+" "+numStepsIsothermal+" "+numSteps+"\n");
        }

        @Override
        public void restoreState(BufferedReader br) throws IOException {
            String[] bits = br.readLine().split(" ");
            numStepsEqIsothermal = Long.parseLong(bits[0]);
            numStepsIsothermal = Long.parseLong(bits[1]);
            numSteps = Long.parseLong(bits[2]);
        }
    }
}<|MERGE_RESOLUTION|>--- conflicted
+++ resolved
@@ -82,13 +82,12 @@
         } else {
             params.doSwap = true;
             params.potential = SimGlass.PotentialChoice.HS;
-            params.nA = 100;
-            params.nB = 100;
-            params.density = 1.0; // 2D params.density = 0.509733; //3D  = 0.69099;
+            params.nA = 50;
+            params.nB = 50;
+            params.density = 1.2; // 2D params.density = 0.509733; //3D  = 0.69099;
             params.D = 3;
             params.temperature = 1.0;
             params.numStepsEqIsothermal = 10000;
-            params.numStepsIsothermal = 0;
             params.numSteps = 100000;
             params.minDrFilter = 0.4;
             params.qx = new double[]{7.0};
@@ -383,13 +382,6 @@
         dpxyAutocor.setPushInterval(16384);
 
 
-        ConfigurationStorage configStorageLinearMSD = new ConfigurationStorage(sim.box, ConfigurationStorage.StorageType.LINEAR, 100, 1);
-        configStorageLinearMSD.setEnabled(true);
-        sim.integrator.getEventManager().addListener(configStorageLinearMSD);
-        DataSourceLinearMSD meterLinearMSD = new DataSourceLinearMSD(configStorageLinearMSD);
-        configStorageLinearMSD.addListener(meterLinearMSD);
-
-
         //MSD
         ConfigurationStorage configStorageMSD = new ConfigurationStorage(sim.box, ConfigurationStorage.StorageType.MSD);
         configStorageMSD.setEnabled(true);
@@ -403,7 +395,7 @@
         DataSourceMSD meterMSDB = new DataSourceMSD(configStorageMSD, sim.speciesB.getLeafType());
         if (params.nB > 0) configStorageMSD.addListener(meterMSDB);
 
-        DataSourceCorBlock dsCorMSD = new DataSourceCorBlock(sim.integrator);
+        DataSourceCorMSD dsCorMSD = new DataSourceCorMSD(sim.integrator);
         dsCorMSD.setMinInterval(3);
         meterMSD.addMSDSink(dsCorMSD);
         dsCorMSD.setEnabled(true);
@@ -415,19 +407,10 @@
         meterMSD.addMSDSink(dsMSDcorP);
         dsMSDcorP.setEnabled(true);
 
-        DataSourceCorBlock dsCorVisc = new DataSourceCorBlock(sim.integrator);
-        pTensorAccumVisc.addViscositySink(dsCorVisc);
-        dsCorVisc.setEnabled(true);
-
         //VAC
         configStorageMSD.setDoVelocity(true);
         DataSourceVAC meterVAC = new DataSourceVAC(configStorageMSD);
         configStorageMSD.addListener(meterVAC);
-
-        //Linear-VAC
-        configStorageLinearMSD.setDoVelocity(true);
-        DataSourceLinearVAC meterLinearVAC = new DataSourceLinearVAC(configStorageLinearMSD);
-        configStorageLinearMSD.addListener(meterLinearVAC);
 
         //Fs
         DataSourceFs[][] meterFs = new DataSourceFs[params.qx.length][2];
@@ -710,7 +693,6 @@
         objects.add(meterMSDA);
         if (params.nB>0) objects.add(meterMSDB);
         objects.add(dsCorMSD);
-        objects.add(dsCorVisc);
         objects.add(dsCorP);
         objects.add(dsMSDcorP);
         objects.add(meterVAC);
@@ -782,8 +764,8 @@
         double pErr = dataPErr.getValue(0);
         double pCorr = dataPCorr.getValue(0);
 
-        String filenameVisc, filenameMSD, filenameLinearMSD,  filenameMSDA, filenameMSDB, filenamePerc, filenameVAC, filenameLinearVAC,
-                filenamePerc0, filenameImmFrac, filenameImmFracA, filenameImmFracB, filenameImmFracPerc, filenameL, filenameAlpha2A, filenameAlpha2B, filenameSq, filenameSqAB;
+        String filenameVisc, filenameMSD, filenameMSDA, filenameMSDB, filenamePerc,
+                filenamePerc0, filenameImmFrac, filenameImmFracA, filenameImmFracB, filenameImmFracPerc, filenameL, filenameAlpha2A, filenameAlpha2B, filenameSq, filenameSqAB, filenameVAC;
         String[][] filenameFs = new String[meterFs.length][2];
         String[] filenameF = new String[meterFs.length];
 
@@ -794,11 +776,9 @@
             fileTag = String.format("Rho%1.3f", rho);
             filenameVisc = String.format("viscRho%1.3f.dat", rho);
             filenameMSD = String.format("msdRho%1.3f.dat", rho);
-            filenameLinearMSD = String.format("msdLinearRho%1.3f.dat", rho);
             filenameMSDA = String.format("msdARho%1.3f.dat", rho);
             filenameMSDB = String.format("msdBRho%1.3f.dat", rho);
             filenameVAC = String.format("vacRho%1.3f.dat", rho);
-            filenameLinearVAC = String.format("vacLinearRho%1.3f.dat", rho);
             for (int i=0; i<meterFs.length; i++) {
                 filenameFs[i][0] = String.format("FsARho%1.3fQ%1.2f.dat", rho, params.qx[i]);
                 filenameFs[i][1] = String.format("FsBRho%1.3fQ%1.2f.dat", rho, params.qx[i]);
@@ -851,10 +831,8 @@
             fileTag = String.format("Rho%1.3fT%1.3f", rho, params.temperature);
             filenameVisc = String.format("viscRho%1.3fT%1.3f.dat", rho, params.temperature);
             filenameMSD = String.format("msdRho%1.3fT%1.3f.dat", rho, params.temperature);
-            filenameLinearMSD = String.format("msdLinearRho%1.3fT%1.3f.dat", rho, params.temperature);
             filenameMSDA = String.format("msdARho%1.3fT%1.3f.dat", rho, params.temperature);
             filenameMSDB = String.format("msdBRho%1.3fT%1.3f.dat", rho, params.temperature);
-            filenameLinearVAC = String.format("vacLinearRho%1.3fT%1.3f.dat", rho, params.temperature);
             filenameVAC = String.format("vacRho%1.3fT%1.3f.dat", rho, params.temperature);
             for (int i=0; i<meterFs.length; i++) {
                 filenameFs[i][0] = String.format("FsARho%1.3fT%1.3fQ%1.2f.dat", rho, params.temperature, params.qx[i]);
@@ -885,7 +863,6 @@
             GlassProd.writeDataToFile(dsCorMSD, "MSDcor.dat");
             GlassProd.writeDataToFile(dsCorP, "Pcor.dat");
             GlassProd.writeDataToFile(dsMSDcorP, "MSDcorP.dat");
-            GlassProd.writeDataToFile(dsCorVisc, "viscCor.dat");
             for (int i = 0; i < configStorageMSD.getLastConfigIndex() - 1; i++) {
                 meterGs.setConfigIndex(i);
                 GlassProd.writeDataToFile(meterGs, "Gs_t" + i + ".dat");
@@ -973,20 +950,10 @@
             GlassProd.writeDataToFile(accSFac, filenameSq);
             GlassProd.writeDataToFile(accSFacAB, filenameSqAB);
 
-<<<<<<< HEAD
-            GlassProd.writeDataToFile(meterLinearMSD, meterLinearMSD.errData, filenameLinearMSD);
             GlassProd.writeDataToFile(meterMSD, meterMSD.errData, filenameMSD);
             GlassProd.writeDataToFile(meterMSDA, meterMSDA.errData, filenameMSDA);
             if (params.nB>0) GlassProd.writeDataToFile(meterMSDB, meterMSDB.errData, filenameMSDB);
-=======
-            GlassProd.writeDataToFile(meterMSD, meterMSD.getError(), filenameMSD);
-            GlassProd.writeDataToFile(dsCorMSD.getFullCorrelation(), "msdFullCor.dat");
-            GlassProd.writeDataToFile(dsCorVisc.getFullCorrelation(), "viscFullCor.dat");
-            GlassProd.writeDataToFile(meterMSDA, meterMSDA.getError(), filenameMSDA);
-            if (params.nB>0) GlassProd.writeDataToFile(meterMSDB, meterMSDB.getError(), filenameMSDB);
->>>>>>> 4a4b62f3
             GlassProd.writeDataToFile(meterVAC, meterVAC.errData, filenameVAC);
-            GlassProd.writeDataToFile(meterLinearVAC, meterLinearVAC.errData, filenameLinearVAC);
             GlassProd.writeDataToFile(pTensorAccumVisc, pTensorAccumVisc.errData, filenameVisc);
         } catch (IOException e) {
             System.err.println("Cannot open a file, caught IOException: " + e.getMessage());
@@ -1064,18 +1031,6 @@
         fw.close();
     }
 
-    public static void writeDataToFile(double[][] data, String filename) throws IOException {
-        FileWriter fw = new FileWriter(filename);
-        for (int i = 0; i < data.length; i++) {
-            for (int j=0; j<data[i].length; j++) {
-                double y = data[i][j];
-                fw.write(String.format("% 8.5f ", y));
-            }
-            fw.write("\n");
-        }
-        fw.close();
-    }
-
     public static void writeCombinedDataToFile(IDataSource[] meters, String filename) {
         List<double[]> allData = new ArrayList<>();
         for (IDataSource meter : meters) {
