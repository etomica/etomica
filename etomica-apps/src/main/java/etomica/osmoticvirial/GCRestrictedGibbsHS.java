--- conflicted
+++ resolved
@@ -1,5 +1,4 @@
 package etomica.osmoticvirial;
-
 
 import etomica.action.activity.ActivityIntegrate;
 import etomica.atom.AtomType;
@@ -46,7 +45,7 @@
     protected Box box1, box2;
     protected P2HardSphere potential1, potential12;
     protected Potential2 potential2;
-    
+
 
     /**
      * @param vf reservoir volume fraction of solvent
@@ -56,8 +55,8 @@
         super(Space3D.getInstance());
 //        setRandom(new RandomMersenneTwister(1));
 
-        species1 = new SpeciesSpheresMono(this, space);
-        species2 = new SpeciesSpheresMono(this, space);
+        species1 = SpeciesGeneral.monatomic(space, AtomType.simpleFromSim(this));
+        species2 = SpeciesGeneral.monatomic(space, AtomType.simpleFromSim(this));
         addSpecies(species1);
         addSpecies(species2);
 
@@ -68,13 +67,6 @@
         PotentialMasterCell pmc = potentialMaster instanceof PotentialMasterCell ? (PotentialMasterCell) potentialMaster : null;
         mcMoveInsertDelete1 = new MCMoveInsertDelete(potentialMaster, random, space);
         mcMoveInsertDelete2 = new MCMoveInsertDelete(potentialMaster, random, space);
-<<<<<<< HEAD
-=======
-        species1 = SpeciesGeneral.monatomic(space, AtomType.simpleFromSim(this));
-        species2 = SpeciesGeneral.monatomic(space, AtomType.simpleFromSim(this));
-        addSpecies(species1);
-        addSpecies(species2);
->>>>>>> a695250f
 
         integrator = new IntegratorRGEMC(random, space, species1);
         this.getController().addActivity(new ActivityIntegrate(integrator));
@@ -214,7 +206,7 @@
         long numSteps = params.numSteps;
         double vf = params.vf;
         double q = params.q;
-        boolean graphics = true;
+        boolean graphics = false;
         boolean computeAO = params.computeAO;
         double L = params.L;
         double GMIfac = params.GMIfac;
