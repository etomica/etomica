--- conflicted
+++ resolved
@@ -496,18 +496,6 @@
         double p11 = bt * agentAtom1.phi.component(0, 0);
         double p22 = bt * agentAtom2.phi.component(0, 0);
 
-<<<<<<< HEAD
-        double bJSint1Mt2 = bJ * Math.sin(t1 - t2);
-        double JEMUExPair = vEx1 * (bJSint1Mt2 + f1) + vEx2 * (-bJSint1Mt2 + f2);
-        double JEMUEyPair = vEy1 * (bJSint1Mt2 + f1) + vEy2 * (-bJSint1Mt2 + f2);
-
-        JEMUEx += JEMUExPair;
-        JEMUEy += JEMUEyPair;
-
-
-//        TODO debug only
-//        JEMUESquare += JEMUExPair*JEMUExPair + JEMUEyPair*JEMUEyPair;
-=======
 //        if (atom1.getLeafIndex() == 0) {
 //            System.out.println("in the potential calculation");
 ////            System.out.println("p11= " + p11/bt);
@@ -528,7 +516,6 @@
         JEMUEx += JEMUExPair;
         JEMUEy += JEMUEyPair;
 
->>>>>>> cedb2f14
 
         double vDotGradvx1 = pM2 * (-lnp1 * psix1 * (psix1 - psix2) + psix1 * psix11 + psix2 * psix12);
         double vDotGradvy1 = pM2 * (-lnp1 * psiy1 * (psiy1 - psiy2) + psiy1 * psiy11 + psiy2 * psiy12);
