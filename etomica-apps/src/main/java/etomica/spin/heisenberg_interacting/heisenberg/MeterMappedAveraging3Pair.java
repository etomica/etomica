--- conflicted
+++ resolved
@@ -126,13 +126,8 @@
 //                - ans.getAEEJ0()
 //                + ans.getSumJEMUExIdeal() * ans.getSumJEMUExIdeal() + ans.getSumJEMUEyIdeal() * ans.getSumJEMUEyIdeal();
 //        x[0] = -nM * bt2 * mu2 - bt2 * bt2 * mu2 * dr.squared() + bt * bt2 * mu2 * secondDerivativeSumIdeal.getSum();
-<<<<<<< HEAD
-        x[0] = -Ans.getSumJEEMJEJE() + Ans.getSumUEE()
-                - Ans.getSumJEMUEx() * Ans.getSumJEMUEx() - Ans.getSumJEMUEy() * Ans.getSumJEMUEy();
-=======
         x[0] = -Ans.getSumJEEMJEJE() + Ans.getSumUEE();
 //                - Ans.getSumJEMUEx() * Ans.getSumJEMUEx() - Ans.getSumJEMUEy() * Ans.getSumJEMUEy();
->>>>>>> 51ade856
         x[1] = Ans.getSumJEMUEx();
         x[2] = Ans.getSumJEMUEy();
 
