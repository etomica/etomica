--- conflicted
+++ resolved
@@ -1,71 +1,30 @@
-/* This Source Code Form is subject to the terms of the Mozilla Public
- * License, v. 2.0. If a copy of the MPL was not distributed with this
- * file, You can obtain one at http://mozilla.org/MPL/2.0/. */
-
 package etomica.mappedRdf;
 
-<<<<<<< HEAD
-import etomica.action.IAction;
-import etomica.atom.AtomType;
-import etomica.atom.IAtomList;
-import etomica.atom.iterator.ApiLeafAtoms;
-import etomica.atom.iterator.AtomsetIteratorBoxDependent;
-=======
 import etomica.api.IAtom;
 import etomica.atom.AtomLeafAgentManager;
 import etomica.atom.AtomPair;
 import etomica.atom.iterator.IteratorDirective;
->>>>>>> 516e5ce5
 import etomica.box.Box;
 import etomica.data.*;
 import etomica.data.types.DataDoubleArray;
 import etomica.data.types.DataFunction;
-<<<<<<< HEAD
-import etomica.space.Boundary;
-import etomica.space.Space;
-import etomica.space.Vector;
-import etomica.units.dimensions.Length;
-import etomica.units.dimensions.Null;
-=======
 import etomica.integrator.IntegratorVelocityVerlet;
 import etomica.potential.PotentialCalculationForceSum;
 import etomica.potential.PotentialMaster;
 import etomica.space.Space;
 import etomica.units.Null;
->>>>>>> 516e5ce5
 
 import java.io.Serializable;
 
 /**
  * Calculates pair distribution using mapped averaging
  */
-<<<<<<< HEAD
-public class MeterMappedRdf implements IAction, IDataSource, DataSourceIndependent, java.io.Serializable {
-
-    private static final long serialVersionUID = 1L;
-    protected final Space space;
-    protected final DataSourceUniform xDataSource;
-    protected final DataTag tag;
-    private final Vector dr;
-    protected Box box;
-    protected long[] gSum;
-    protected DataFunction data;
-    protected DataDoubleArray rData;
-    protected AtomsetIteratorBoxDependent iterator;
-    protected double xMax;
-    protected long callCount;
-    protected AtomType type1, type2;
-    private IDataInfo dataInfo;
-    private Boundary boundary;
-    private String name;
-=======
 public class MeterMappedRdf implements IEtomicaDataSource, DataSourceIndependent, AtomLeafAgentManager.AgentSource<IntegratorVelocityVerlet.MyAgent> {
 
     protected final PotentialCalculationForceSum pcForce;
     protected final AtomLeafAgentManager<IntegratorVelocityVerlet.MyAgent> forceManager;
     protected double density;
     protected double rcforHandfinmap;
->>>>>>> 516e5ce5
 
     public MeterMappedRdf(double rcforHandfinmap,Space space, PotentialMaster potentialMaster, Box box, int nbins,double density) {
         this.space = space;
@@ -96,7 +55,7 @@
         dataInfo.addTag(tag);
     }
 
-    public IDataInfo getDataInfo() {
+    public IEtomicaDataInfo getDataInfo() {
         return dataInfo;
     }
 
@@ -104,19 +63,6 @@
         return tag;
     }
 
-<<<<<<< HEAD
-    public void setAtomType(AtomType type) {
-        type1 = type;
-        type2 = type;
-    }
-
-    public void setAtomTypes(AtomType type1, AtomType type2) {
-        this.type1 = type1;
-        this.type2 = type2;
-    }
-
-=======
->>>>>>> 516e5ce5
     /**
      * Zero's out the RDF sum tracked by this meter.
      */
@@ -131,37 +77,6 @@
     }
 
     /**
-<<<<<<< HEAD
-     * Takes the RDF for the current configuration of the given box.
-     */
-    public void actionPerformed() {
-        if (rData != xDataSource.getData() ||
-                data.getLength() != rData.getLength() ||
-                xDataSource.getXMax() != xMax) {
-            reset();
-        }
-
-        double xMaxSquared = xMax * xMax;
-        iterator.setBox(box);
-        iterator.reset();
-        // iterate over all pairs
-        for (IAtomList pair = iterator.next(); pair != null;
-             pair = iterator.next()) {
-            if (type1 != null && (pair.get(0).getType() != type1 || pair.get(1).getType() != type2)) continue;
-            dr.Ev1Mv2(pair.get(1).getPosition(), pair.get(0).getPosition());
-            boundary.nearestImage(dr);
-             double r2 = dr.squared();       //compute pair separation
-             if(r2 < xMaxSquared) {
-                int index = xDataSource.getIndex(Math.sqrt(r2));  //determine histogram index
-                 gSum[index]++;                        //add once for each atom
-              }
-             }
-                        callCount++;
-        }
-
-    /**
-=======
->>>>>>> 516e5ce5
      * Returns the RDF, averaged over the calls to actionPerformed since the
      * meter was reset or had some parameter changed (xMax or # of bins).
      */
@@ -187,24 +102,7 @@
 }
 
         final double[] y = data.getData();
-<<<<<<< HEAD
-        long numAtomPairs = 0;
-        if (type1 == null) {
-            long numAtoms = box.getLeafList().size();
-            numAtomPairs = numAtoms*(numAtoms-1)/2;
-        }
-        else {
-            iterator.setBox(box);
-            iterator.reset();
-            for (IAtomList pair = iterator.next(); pair != null; pair = iterator.next()) {
-                if (pair.get(0).getType() != type1 || pair.get(1).getType() != type2) continue;
-                numAtomPairs++;
-            }
-        }
-        double norm = numAtomPairs * callCount / box.getBoundary().volume();
-=======
 
->>>>>>> 516e5ce5
         double[] r = rData.getData();
         double dx2 = 0.5 * (xMax - xDataSource.getXMin()) / r.length;
         double[] gSum = pc.getGSum();
@@ -270,8 +168,6 @@
     public void setName(String name) {
         this.name = name;
     }
-<<<<<<< HEAD
-=======
 
 
     protected Box box;
@@ -294,5 +190,4 @@
     public void releaseAgent(IntegratorVelocityVerlet.MyAgent agent, IAtom atom, Box agentBox) {
     }
 
->>>>>>> 516e5ce5
 }