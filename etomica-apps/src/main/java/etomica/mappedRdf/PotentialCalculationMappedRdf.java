--- conflicted
+++ resolved
@@ -1,18 +1,5 @@
-/* This Source Code Form is subject to the terms of the Mozilla Public
- * License, v. 2.0. If a copy of the MPL was not distributed with this
- * file, You can obtain one at http://mozilla.org/MPL/2.0/. */
-
 package etomica.mappedRdf;
 
-<<<<<<< HEAD
-import etomica.atom.AtomLeafAgentManager;
-import etomica.atom.AtomPair;
-import etomica.atom.IAtom;
-import etomica.atom.IAtomList;
-import etomica.box.Box;
-import etomica.potential.*;
-import etomica.simulation.Simulation;
-=======
 import etomica.api.IAtom;
 import etomica.api.IAtomList;
 import etomica.api.IBoundary;
@@ -23,27 +10,11 @@
 import etomica.integrator.IntegratorVelocityVerlet;
 import etomica.potential.Potential2SoftSpherical;
 import etomica.potential.PotentialCalculation;
->>>>>>> 516e5ce5
 import etomica.space.Space;
 import etomica.space.Vector;
 import etomica.units.Length;
 
-<<<<<<< HEAD
-import java.io.FileWriter;
-import java.io.IOException;
-
-/**
- * Created by aksharag on 5/16/17.
- */
-public class PotentialCalculationMappedRdf implements PotentialCalculation{
-    protected final Box box;
-    protected final IteratorDirective allAtoms;
-    protected final AtomLeafAgentManager<Vector> forceManager;
-    protected final Space space;
-    protected double beta;
-=======
 public class PotentialCalculationMappedRdf implements PotentialCalculation {
->>>>>>> 516e5ce5
     protected final Vector dr;
     protected double[] gSum;
     protected double[] gSum2;
@@ -68,18 +39,8 @@
     protected final AtomLeafAgentManager<IntegratorVelocityVerlet.MyAgent> forceManager;
     protected Potential2SoftSpherical p2;
 
-<<<<<<< HEAD
-    public PotentialCalculationMappedRdf(Space space, Box box, int nbins, AtomLeafAgentManager<Vector> forceManager) {
-        this.space = space;
-        this.box = box;
-        this.nbins = nbins;
-        pair = new AtomPair();
-        this.forceManager = forceManager;
-        allAtoms = new IteratorDirective();
-=======
 
     public PotentialCalculationMappedRdf(double rcforHandfinmap,Space space, Box box, int nbins, AtomLeafAgentManager<IntegratorVelocityVerlet.MyAgent> forceManager) {
->>>>>>> 516e5ce5
         dr = space.makeVector();
         xDataSource = new DataSourceUniform("r", Length.DIMENSION);
         xDataSource.setTypeMax(DataSourceUniform.LimitType.HALF_STEP);
@@ -244,33 +205,6 @@
 
     public void doCalculation(IAtomList atoms, IPotentialAtomic potential) {
         if (!(potential instanceof Potential2SoftSpherical)) return;
-<<<<<<< HEAD
-        Potential2SoftSpherical p2 = (Potential2SoftSpherical)potential;
-        IAtom a = atoms.get(0);
-        IAtom b = atoms.get(1);
-//        System.out.println("volume "+vol);
-        dr.Ev1Mv2(b.getPosition(),a.getPosition());
-        box.getBoundary().nearestImage(dr);
-        double r2 = dr.squared();
-        double r = Math.sqrt(r2);
-        if (r > p2.getRange()) return;
-        double fij = p2.du(r2);
-        double up = fij/r;
-        double vp = up;
-        double u= p2.u(r2);
-        double v = calcV(r,u);
-        sum += v-u;
-
-        if (r<x0) {
-            Vector fi = forceManager.getAgent(a);
-            Vector fj = forceManager.getAgent(b);
-            //  System.out.println(u+" "+r);
-            double fifj = (fi.dot(dr) - fj.dot(dr))/r;
-            double xs = calcXu(r, u);
-            double wp = 0.5*fifj;
-            sum += xs*beta*(vp-wp);
-
-=======
         Potential2SoftSpherical p2 = (Potential2SoftSpherical) potential;
         IAtom atom0 = atoms.getAtom(0);
         IAtom atom1 = atoms.getAtom(1);
@@ -301,7 +235,6 @@
                      newestgSum[k]=newestgSum[k]+(beta*-1*fi.dot(dr)*(1-xu)/(vol*4*Math.PI*r * r * r));
 //
             }
->>>>>>> 516e5ce5
         }
      }
 
