--- conflicted
+++ resolved
@@ -208,7 +208,6 @@
                         deltaVec.setX(2, r * costheta);
 
                         rVec.Ev1Mv2(rivector, deltaVec); // r - delta
-<<<<<<< HEAD
                         riDotB.E(Singlet3DmappingDelta0.xyzDotB(rVec, Math.sqrt(rVec.squared())));
 
                         double a3 = -beta * agentManager.getAgent(atom).dot(riDotB);
@@ -216,20 +215,11 @@
                         ytemporary[i][j][k] += (pr / q) + (a1 + a2) * pr + a3;
                         if(i==0 && j==0 && k==0 && Objects.equals(atom, atoms.get(0))) {
 //                            System.out.println((a1 + a2) * pr + a3+", "+pr+", "+a1*pr+", "+a2*pr+", "+a3);
-=======
-                        RVec.Ea1Tv1(-1, deltaVec);    // R - delta
-                        vel.E(Singlet3DmappingDelta0.xyzDot(rVec, RVec, sigma));
-
-                        double rdot = vel.dot(rivector) / ri;
-                        double a1 = -agentManager.getAgent(atom).dot(vel);
-                        double a2 =  temperature * rdot * dlnpridr;
-                        double r2 = rVec.squared()/sigma2;
-                        ytemporary[i][j][k] += (pr / q) - agentManager.getAgent(atom).dot(vel) + (temperature * rdot * dlnpridr);
-                        if  (k==0) {
-                            h.addValue( - agentManager.getAgent(atom).dot(vel) + (temperature * rdot * dlnpridr));
-                            hl.addValue(Math.log(Math.abs(- agentManager.getAgent(atom).dot(vel) + (temperature * rdot * dlnpridr))));
->>>>>>> 9e7998b3
                         }
+//                        if  (k==0) {
+//                            h.addValue( - agentManager.getAgent(atom).dot(vel) + (temperature * rdot * dlnpridr));
+//                            hl.addValue(Math.log(Math.abs(- agentManager.getAgent(atom).dot(vel) + (temperature * rdot * dlnpridr))));
+//                        }
                         if (Double.isNaN(ytemporary[i][j][k])) {
                             Singlet3DmappingDelta0.xyzDot(rivector, deltaVec, sigma);
                             System.out.println("oops");
