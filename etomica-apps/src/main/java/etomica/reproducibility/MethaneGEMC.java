--- conflicted
+++ resolved
@@ -20,8 +20,6 @@
 import etomica.integrator.IntegratorMC;
 import etomica.integrator.IntegratorManagerMC;
 import etomica.integrator.mcmove.MCMoveAtom;
-import etomica.integrator.mcmove.MCMoveStepTracker;
-import etomica.integrator.mcmove.MCMoveVolume;
 import etomica.lattice.LatticeCubicFcc;
 import etomica.math.function.Function;
 import etomica.nbr.cell.PotentialMasterCell;
@@ -48,12 +46,11 @@
     public final IntegratorManagerMC integratorGEMC;
     public final IntegratorMC[] integrator;
     public MCMoveAtom[] mcMoveAtom;
-    public MCMoveVolume[] mcMoveVolume;
 
     /**
      * Creates simulation with the given parameters
      */
-    public MethaneGEMC(int[] numAtoms, double[] density, double temperature, double pressure, double rc, boolean shift, boolean lrc) {
+    public MethaneGEMC(int[] numAtoms, double[] density, double temperature, double rc, boolean shift, boolean lrc) {
         super(Space3D.getInstance());
 
         SpeciesGeneral species = SpeciesGeneral.monatomic(space, AtomType.simpleFromSim(this));
@@ -68,7 +65,6 @@
         potentialMaster = new PotentialMasterCell[2];
         integrator = new IntegratorMC[2];
         mcMoveAtom = new MCMoveAtom[2];
-        mcMoveVolume = new MCMoveVolume[2];
         Box[] boxes = new Box[2];
         for (int i=0; i<2; i++) {
             boxes[i] = new Box(space);
@@ -88,8 +84,6 @@
 
             mcMoveAtom[i] = new MCMoveAtom(random, potentialMaster[i], boxes[i]);
             integrator[i].getMoveManager().addMCMove(mcMoveAtom[i]);
-
-            mcMoveVolume[i] = new MCMoveVolume(integrator[i],random, Bar.UNIT.toSim(pressure));
         }
 
         integratorGEMC = IntegratorGEMC.buildGEMC(integrator[0], integrator[1], random, space);
@@ -100,17 +94,12 @@
     public static void main(String[] args) {
 
         SimParams params = new SimParams();
-      /*  if (args.length > 0) {
+        if (args.length > 0) {
             ParseArgs.doParseArgs(params, args);
         } else {
             // modify parameters here for interactive testing
-<<<<<<< HEAD
-            params.steps = 120 * 1 * (params.numAtoms[0] + params.numAtoms[1]);
-        }*/
-=======
 //            params.steps = 120 * 1000 * (params.numAtoms[0] + params.numAtoms[1]);
         }
->>>>>>> 095475fc
 
         // TraPPE says CH4 is 16.04
         Unit dUnit = new SimpleUnit(Null.DIMENSION, 1/(16.04/Constants.AVOGADRO*1e24), "Density", "g/cm^3", false);
@@ -118,15 +107,10 @@
 
         double temperatureK = params.temperatureK;
         double temperature = Kelvin.UNIT.toSim(temperatureK);
-<<<<<<< HEAD
-        double pressure = Bar.UNIT.toSim(params.pressure);
-        double[] density = new double[]{dUnit.toSim(params.density[0]), dUnit.toSim(params.density[1])};
-=======
         double[] densitygcm = params.density;
         double[] density = new double[]{dUnit.toSim(densitygcm[0]), dUnit.toSim(densitygcm[1])};
->>>>>>> 095475fc
-
-        MethaneGEMC sim = new MethaneGEMC(params.numAtoms, density, temperature,pressure, params.rc, params.shift, params.lrc);
+
+        MethaneGEMC sim = new MethaneGEMC(params.numAtoms, density, temperature, params.rc, params.shift, params.lrc);
 
         if (false) {
             SimulationGraphic graphic = new SimulationGraphic(sim, SimulationGraphic.TABBED_PANE);
@@ -239,17 +223,6 @@
         sim.mcMoveAtom[1].getTracker().reset();
 
         // data collection
-<<<<<<< HEAD
-        MeterPotentialEnergyFromIntegrator meterPE = new MeterPotentialEnergyFromIntegrator(sim.integrator[0]);
-        AccumulatorAverageFixed accPE = new AccumulatorAverageFixed(blockSize);
-        DataPumpListener pumpPE = new DataPumpListener(meterPE, accPE, interval);
-        sim.integrator[0].getEventManager().addListener(pumpPE);
-
-        MeterDensity meterDensity = new MeterDensity(sim.box());
-        AccumulatorAverageFixed accDensity = new AccumulatorAverageFixed(blockSize);
-        DataPumpListener pumpDensity = new DataPumpListener(meterDensity, accDensity, interval);
-        sim.integrator[0].getEventManager().addListener(pumpDensity);
-=======
         MeterPotentialEnergyFromIntegrator meterPEliq = new MeterPotentialEnergyFromIntegrator(sim.integrator[0]);
         AccumulatorAverageFixed accPEliq = new AccumulatorAverageFixed(blockSize);
         DataPumpListener pumpPEliq = new DataPumpListener(meterPEliq, accPEliq, interval);
@@ -269,40 +242,12 @@
         AccumulatorAverageFixed accDensityVap = new AccumulatorAverageFixed(blockSize);
         DataPumpListener pumpDensityVap = new DataPumpListener(meterDensityVap, accDensityVap, interval);
         sim.integrator[1].getEventManager().addListener(pumpDensityVap);
->>>>>>> 095475fc
 
         sim.integratorGEMC.resetStepCount();
         sim.getController().runActivityBlocking(new ActivityIntegrate(sim.integratorGEMC, steps));
 
         long t2 = System.currentTimeMillis();
 
-<<<<<<< HEAD
-        MCMoveStepTracker volumeTracker = (MCMoveStepTracker) sim.mcMoveVolume[1].getTracker();
-        System.out.println("volume change fraction: "+((double)volumeTracker.nTrials)/params.steps);
-        System.out.println("volume change step size: "+sim.mcMoveVolume[1].getStepSize());
-        System.out.println("volume change acceptance: "+volumeTracker.acceptanceProbability());
-
-        MCMoveStepTracker displacementTracker = (MCMoveStepTracker) sim.mcMoveAtom[0].getTracker();
-       System.out.println("displacement fraction: "+((double)displacementTracker.nTrials)/params.steps);
-        System.out.println("displacement step size: "+sim.mcMoveAtom[0].getStepSize());
-        System.out.println("displacement acceptance: "+displacementTracker.acceptanceProbability());
-        System.out.println();
-
-        DataGroup dataPE = (DataGroup) accPE.getData();
-        int numAtoms = sim.getBox(0).getLeafList().size();
-        double avg = dataPE.getValue(accPE.AVERAGE.index) / numAtoms;
-        double err = dataPE.getValue(accPE.ERROR.index) / numAtoms;
-        double cor = dataPE.getValue(accPE.BLOCK_CORRELATION.index);
-
-        DataGroup dataDensity = (DataGroup) accDensity.getData();
-        double avgDensity = dataDensity.getValue(accPE.AVERAGE.index);
-        double errDensity = dataDensity.getValue(accPE.ERROR.index);
-        double corDensity = dataDensity.getValue(accPE.BLOCK_CORRELATION.index);
-
-        System.out.println("energy avg: " + avg + "  err: " + err + "  cor: " + cor);
-        System.out.println("density avg: " + avgDensity + "  err: " + errDensity + "  cor: " + corDensity);
-        System.out.println("density avg (g/cm^3): " + dUnit.fromSim(avgDensity) + "  err: " + dUnit.fromSim(errDensity) + "  cor: " + corDensity);
-=======
         DataGroup dataPEliq = (DataGroup) accPEliq.getData();
         int numAtomsLiq = sim.getBox(0).getLeafList().size();
         double avgLiq = dataPEliq.getValue(accPEliq.AVERAGE.index) / numAtomsLiq;
@@ -331,20 +276,14 @@
         System.out.println("vapor density avg: " + avgDensityVap + "  err: " + errDensityVap + "  cor: " + corDensityVap);
         System.out.println("liquid density avg (g/cm^3): " + dUnit.fromSim(avgDensityLiq) + "  err: " + dUnit.fromSim(errDensityLiq) + "  cor: " + corDensityLiq);
         System.out.println("vapor density avg (g/cm^3): " + dUnit.fromSim(avgDensityVap) + "  err: " + dUnit.fromSim(errDensityVap) + "  cor: " + corDensityVap);
->>>>>>> 095475fc
         System.out.println("time: " + (t2 - t1) * 0.001);
     }
 
     public static class SimParams extends ParameterBase {
-<<<<<<< HEAD
-        public long steps = 2000000;
-=======
         public int[] numAtoms = new int[]{900,100};
         public long steps = (numAtoms[0]+numAtoms[1])*1000*120;
         public long equilibration = (numAtoms[0]+numAtoms[1])*1000*50;
->>>>>>> 095475fc
         public double[] density = new double[]{0.3752,0.0117};
-        public double pressure = 10;
         public double temperatureK = 140;
         public double rc = 14;
         public boolean shift = false;
