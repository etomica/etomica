--- conflicted
+++ resolved
@@ -80,8 +80,6 @@
         //Instantiate classes
         super(_space);
 
-<<<<<<< HEAD
-=======
         double temperature = Kelvin.UNIT.toSim(500);
         boolean membraneFixed = false;
         sigma = 5.0;
@@ -89,9 +87,6 @@
         double springConstant = 500; //for membrane-atom tether potential
         double k12 = 1; //multiplier for propene CH and CH2 interaction with membrane atoms
 
-
-        setRandom(new RandomMersenneTwister(1));
->>>>>>> 8d908b93
         double massC = Carbon.INSTANCE.getMass();
         double massH = Hydrogen.INSTANCE.getMass();
         ElementSimple CH3 = new ElementSimple("CH3", massC + 3 * massH);
