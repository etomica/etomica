--- conflicted
+++ resolved
@@ -182,14 +182,8 @@
     public void doCalculation(IAtomList atoms, IPotentialAtomic potential) {
         if (!(potential instanceof Potential2SoftSpherical)) return;
         Potential2SoftSpherical p2 = (Potential2SoftSpherical)potential;
-<<<<<<< HEAD
         IAtom a = atoms.get(0);
         IAtom b = atoms.get(1);
-//        System.out.println("volume "+vol);
-=======
-        IAtom a = atoms.getAtom(0);
-        IAtom b = atoms.getAtom(1);
->>>>>>> e57a9935
         dr.Ev1Mv2(b.getPosition(),a.getPosition());
         box.getBoundary().nearestImage(dr);
         double r2 = dr.squared();
@@ -203,14 +197,8 @@
         sum += v-u;
 
         if (r<x0) {
-<<<<<<< HEAD
             Vector fi = forceManager.getAgent(a);
             Vector fj = forceManager.getAgent(b);
-            //  System.out.println(u+" "+r);
-=======
-            Vector fi = forceManager.getAgent(a).force;
-            Vector fj = forceManager.getAgent(b).force;
->>>>>>> e57a9935
             double fifj = (fi.dot(dr) - fj.dot(dr))/r;
             double xs = calcXs(r, u);
             double wp = 0.5*fifj;
