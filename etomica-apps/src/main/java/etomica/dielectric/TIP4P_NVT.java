/* This Source Code Form is subject to the terms of the Mozilla Public
 * License, v. 2.0. If a copy of the MPL was not distributed with this
 * file, You can obtain one at http://mozilla.org/MPL/2.0/. */

package etomica.dielectric;

import etomica.action.BoxImposePbc;
import etomica.action.activity.ActivityIntegrate;
import etomica.action.activity.Controller;
import etomica.atom.DiameterHashByType;
import etomica.atom.IAtom;
import etomica.atom.IAtomList;
import etomica.box.Box;
import etomica.chem.elements.Hydrogen;
import etomica.chem.elements.Oxygen;
import etomica.config.ConfigurationLattice;
import etomica.data.AccumulatorAverage;
import etomica.data.AccumulatorAverageCovariance;
import etomica.data.AccumulatorAverageFixed;
import etomica.data.DataPump;
import etomica.data.meter.MeterDipoleSumSquaredMappedAverage;
import etomica.data.meter.MeterDipoleSumSquaredTIP4PWater;
import etomica.data.types.DataDouble;
import etomica.data.types.DataGroup;
import etomica.graphics.ColorSchemeByType;
import etomica.graphics.DisplayBox;
import etomica.graphics.SimulationGraphic;
import etomica.integrator.IntegratorMC;
import etomica.integrator.mcmove.MCMoveMolecule;
import etomica.integrator.mcmove.MCMoveRotateMolecule3D;
import etomica.lattice.LatticeCubicFcc;
import etomica.integrator.IntegratorListenerAction;
import etomica.models.water.P2WaterTIP4PSoft;
import etomica.models.water.SpeciesWater4P;
import etomica.molecule.DipoleSource;
import etomica.molecule.IMolecule;
import etomica.molecule.IMoleculePositionDefinition;
import etomica.molecule.MoleculePositionCOM;
import etomica.potential.P2ReactionFieldDipole;
import etomica.potential.PotentialMaster;
import etomica.simulation.Simulation;
import etomica.space.Space;
import etomica.space.Vector;
import etomica.space3d.Space3D;
import etomica.species.ISpecies;
import etomica.units.Electron;
import etomica.units.Kelvin;
import etomica.units.Pixel;
import etomica.util.Constants;
import etomica.util.ParameterBase;
import etomica.util.ParseArgs;

import java.awt.*;
import java.text.DateFormat;
import java.text.SimpleDateFormat;
import java.util.Calendar;

/**
 * Canonical ensemble Monte Carlo simulation (NVT)
 * dielectric constant (epsilon)
 * TIP4P water
 *
 * @author Weisong
 */
public class TIP4P_NVT extends Simulation {
<<<<<<< HEAD
     private static final long serialVersionUID = 1L;
     protected final PotentialMaster potentialMaster;
     protected final IntegratorMC integrator;
     protected final MCMoveMolecule moveMolecule;//translation
     protected final MCMoveRotateMolecule3D rotateMolecule;//rotation
     protected final Box box;
     protected SpeciesWater4P species;
     protected P2WaterTIP4PSoft pWater;
     private final static String APP_NAME = "TIP4P water";
     private static final int PIXEL_SIZE = 15;
     public final ActivityIntegrate activityIntegrate;
     
     public Controller controller;
     protected double sigmaLJ, epsilonLJ;
     protected double chargeM, chargeH;

     //************************************* for reaction field ********************************************//
     public static class DipoleSourceTIP4PWater implements DipoleSource {//for potential reaction field
    	 protected final Vector dipole;
         public DipoleSourceTIP4PWater(Space space){
              dipole=space.makeVector();
         }
         public Vector getDipole(IMolecule molecule) {// dipole = sum of position * charge on the site
             IAtomList childList = molecule.getChildList();
             IAtom atomH1 = childList.get(0);
             IAtom atomH2 = childList.get(1);
             IAtom atomO = childList.get(2);
             IAtom atomM = childList.get(3);
             double chargeH = Electron.UNIT.toSim(+0.52);
             double chargeM = Electron.UNIT.toSim(-1.04);
             dipole.Ea1Tv1(chargeH, atomH1.getPosition());
             dipole.PEa1Tv1(chargeH, atomH2.getPosition());
             dipole.PEa1Tv1(chargeM, atomM.getPosition());
             return dipole;
         }
     }
     //************************************* constructor ********************************************//
     public TIP4P_NVT(Space space, int numberMolecules, double dielectricOutside, double boxSize, double temperature,double truncation) {
         super(space);

//    	 setRandom(new RandomNumberGenerator(1));  // debug only

         species = new SpeciesWater4P(space);
         addSpecies(species);
         box = this.makeBox();
         box.setNMolecules(species, numberMolecules);
         box.getBoundary().setBoxSize(Vector.of(new double[]{boxSize, boxSize, boxSize}));
         //	 double mu=168.96979945736229;//in simulation unit

         //for potential truncated
         IMoleculePositionDefinition positionDefinition = new MoleculePositionCOM(space);

         pWater = new P2WaterTIP4PSoft(space, truncation, positionDefinition);

         sigmaLJ = pWater.getSigma();
         epsilonLJ = pWater.getEpsilon();
         chargeM = pWater.getChargeM();
         chargeH = pWater.getChargeH();
=======
    private static final long serialVersionUID = 1L;
    protected final PotentialMaster potentialMaster;
    protected final IntegratorMC integrator;
    protected final MCMoveMolecule moveMolecule;//translation
    protected final MCMoveRotateMolecule3D rotateMolecule;//rotation
    protected final Box box;
    protected SpeciesWater4P species;
    protected P2WaterTIP4PSoft pWater;
    private final static String APP_NAME = "TIP4P water";
    private static final int PIXEL_SIZE = 15;
    public final ActivityIntegrate activityIntegrate;

    public Controller controller;
    protected double sigmaLJ, epsilonLJ;
    protected double chargeM, chargeH;

    //************************************* for reaction field ********************************************//
    public static class DipoleSourceTIP4PWater implements DipoleSource {//for potential reaction field
        protected final Vector dipole;

        public DipoleSourceTIP4PWater(Space space) {
            dipole = space.makeVector();
        }

        public Vector getDipole(IMolecule molecule) {// dipole = sum of position * charge on the site
            IAtomList childList = molecule.getChildList();
            IAtom atomH1 = childList.getAtom(0);
            IAtom atomH2 = childList.getAtom(1);
            IAtom atomO = childList.getAtom(2);
            IAtom atomM = childList.getAtom(3);
            double chargeH = Electron.UNIT.toSim(+0.52);
            double chargeM = Electron.UNIT.toSim(-1.04);
            dipole.Ea1Tv1(chargeH, atomH1.getPosition());
            dipole.PEa1Tv1(chargeH, atomH2.getPosition());
            dipole.PEa1Tv1(chargeM, atomM.getPosition());
            return dipole;
        }
    }

    //************************************* constructor ********************************************//
    public TIP4P_NVT(Space space, int numberMolecules, double dielectricOutside, double boxSize, double temperature, double truncation) {
        super(space);

//    	 setRandom(new RandomNumberGenerator(1));  // debug only

        species = new SpeciesWater4P(space);
        addSpecies(species);
        box = new Box(space);
        addBox(box);
        box.setNMolecules(species, numberMolecules);
        box.getBoundary().setBoxSize(space.makeVector(new double[]{boxSize, boxSize, boxSize}));
        //	 double mu=168.96979945736229;//in simulation unit

        //for potential truncated
        IMoleculePositionDefinition positionDefinition = new MoleculePositionCOM(space);

        pWater = new P2WaterTIP4PSoft(space, truncation, positionDefinition);

        sigmaLJ = pWater.getSigma();
        epsilonLJ = pWater.getEpsilon();
        chargeM = pWater.getChargeM();
        chargeH = pWater.getChargeH();
>>>>>>> d614986a
//    	 System.out.println("sigma = " +sigmaLJ);
//    	 System.out.println("epsilon = " + epsilonLJ);
//    	 System.exit(2);

<<<<<<< HEAD
         // add reaction field potential
         DipoleSourceTIP4PWater dipoleSourceTIP4PWater = new DipoleSourceTIP4PWater(space);
         P2ReactionFieldDipole pRF = new P2ReactionFieldDipole(space, positionDefinition);
         pRF.setDipoleSource(dipoleSourceTIP4PWater);
         pRF.setRange(truncation);
         pRF.setDielectric(dielectricOutside);

         potentialMaster = new PotentialMaster();
         potentialMaster.addPotential(pRF, new ISpecies[]{species, species});
         potentialMaster.addPotential(pWater, new ISpecies[]{species, species});
         potentialMaster.lrcMaster().addPotential(pRF.makeP0());

         //add external field potential
=======
        // add reaction field potential
        DipoleSourceTIP4PWater dipoleSourceTIP4PWater = new DipoleSourceTIP4PWater(space);
        P2ReactionFieldDipole pRF = new P2ReactionFieldDipole(space, positionDefinition);
        pRF.setDipoleSource(dipoleSourceTIP4PWater);
        pRF.setRange(truncation);
        pRF.setDielectric(dielectricOutside);

        potentialMaster = new PotentialMaster();
        potentialMaster.addPotential(pRF, new ISpecies[]{species, species});
        potentialMaster.addPotential(pWater, new ISpecies[]{species, species});
        potentialMaster.lrcMaster().addPotential(pRF.makeP0());

        //add external field potential
>>>>>>> d614986a
//         P1ExternalField p1ExternalField = new P1ExternalField(space);
//         IVectorMutable dr = space.makeVector();
//         p1ExternalField.setExternalField(dr);
//         p1ExternalField.setDipoleSource(dipoleSourceTIP4PWater);//
//    	 potentialMaster.addPotential(p1ExternalField,  new ISpecies[] {species});//External field 

<<<<<<< HEAD
         // integrator from potential master
         integrator = new IntegratorMC(this, potentialMaster, box);
         // add mc move
         moveMolecule = new MCMoveMolecule(this, potentialMaster, space);//stepSize:1.0, stepSizeMax:15.0
         rotateMolecule = new MCMoveRotateMolecule3D(potentialMaster, random, space);
         activityIntegrate = new ActivityIntegrate(integrator);
         getController().addAction(activityIntegrate);
         //******************************** periodic boundary condition ******************************** //
         BoxImposePbc imposePbc = new BoxImposePbc(box, space);
         imposePbc.setApplyToMolecules(true);
         //**************************** integrator ****************************** //
         integrator.setTemperature(temperature);
         integrator.getMoveManager().addMCMove(moveMolecule);
         integrator.getMoveManager().addMCMove(rotateMolecule);
         integrator.getEventManager().addListener(new IntegratorListenerAction(imposePbc));

         //******************************** initial configuration ******************************** //
         LatticeCubicFcc lattice = new LatticeCubicFcc(space);
         ConfigurationLattice configuration = new ConfigurationLattice(lattice, space);
         configuration.initializeCoordinates(box);
     }
         
     // **************************** simulation part **************************** //
     public static void main (String[] args){
=======
        // integrator from potential master
        integrator = new IntegratorMC(this, potentialMaster);
        // add mc move
        moveMolecule = new MCMoveMolecule(this, potentialMaster, space);//stepSize:1.0, stepSizeMax:15.0
        rotateMolecule = new MCMoveRotateMolecule3D(potentialMaster, random, space);
        activityIntegrate = new ActivityIntegrate(integrator);
        getController().addAction(activityIntegrate);
        //******************************** periodic boundary condition ******************************** //
        BoxImposePbc imposePbc = new BoxImposePbc(box, space);
        imposePbc.setApplyToMolecules(true);
        //**************************** integrator ****************************** //
        integrator.setTemperature(temperature);
        integrator.setBox(box);
        integrator.getMoveManager().addMCMove(moveMolecule);
        integrator.getMoveManager().addMCMove(rotateMolecule);
        integrator.getEventManager().addListener(new IntegratorListenerAction(imposePbc));

        //******************************** initial configuration ******************************** //
        LatticeCubicFcc lattice = new LatticeCubicFcc(space);
        ConfigurationLattice configuration = new ConfigurationLattice(lattice, space);
        configuration.initializeCoordinates(box);
    }

    // **************************** simulation part **************************** //
    public static void main(String[] args) {
>>>>>>> d614986a
//    	 System.out.println(Electron.UNIT.toSim( 0.20819434)*1.855);
//    	 System.exit(2);
        Param params = new Param();
        if (args.length > 0) {
            ParseArgs.doParseArgs(params, args);
        } else {

        }
        final long startTime = System.currentTimeMillis();
        DateFormat date = new SimpleDateFormat("yyyy/MM/dd HH:mm:ss");
        Calendar cal = Calendar.getInstance();
        System.out.println("startTime : " + date.format(cal.getTime()));
        Space space = Space3D.getInstance();
        int steps = params.steps;
        boolean isGraphic = params.isGraphic;
        boolean difInterval = params.difInterval;
        boolean mSquare = params.mSquare;
        boolean aEE = params.aEE;
        double temperature = Kelvin.UNIT.toSim(params.temperatureK);// convert Kelvin temperature to T(sim), essentially kT
//    	 System.out.println(temperature +" "+Kelvin.UNIT.toSim(1)+" "+Kelvin.UNIT.fromSim(1));
//    	 System.exit(2);
        int numberMolecules = params.numberMolecules;
        double density = params.density;//mol/L
        // double sigmaLJ=3.1535779419764953;
        // double epsilonLJ=64.8694333333333;
        // double chargeM = Electron.UNIT.toSim(-1.04);
        // double chargeH = Electron.UNIT.toSim(+0.52);
        // double hardCore = 0.7735839376326238;

        //double dipoleStrength=168.96979945736229;// in sim unit
        double dielectricOutside = params.dielectricOutside;
        double densitySim = density / (2 * Hydrogen.INSTANCE.getMass() + Oxygen.INSTANCE.getMass()) * Constants.AVOGADRO * 1e-24;  // convert to sim unit; in 1/(A)^3
//         System.out.println("Constants.AVOGADRO * 1e-27: "+Constants.AVOGADRO * 1e-27);
//         System.exit(2);
        double boxSize = Math.pow(numberMolecules / densitySim, (1.0 / 3.0));
        double truncation = boxSize * 0.49;
//         System.out.println("******************* TIP4P water, dielectric constant, NVT********************");
        System.out.println("steps = " + steps);
        System.out.println("numberMolecules = " + numberMolecules);
//         System.out.println("density= "+density+" mol/L");
//         System.out.println("denisty(sim)= "+densitySim + "1/(A)^3");
        System.out.println("density = " + density + " g/cm^3");
        System.out.println("temperature= " + params.temperatureK + " K");
//         System.out.println("temperature in sim unit = "+temperature);
//         System.out.println("box size= "+boxSize);
//         System.out.println("truncation= "+truncation);
//         System.out.println("dielectric constant outside = "+dielectricOutside);

        final TIP4P_NVT sim = new TIP4P_NVT(space, numberMolecules, dielectricOutside, boxSize, temperature, truncation);

//         System.out.println("*********** potential parameters:");

<<<<<<< HEAD
         double sigmaLJ=sim.sigmaLJ;
         double epsilonLJ=sim.epsilonLJ;
         double chargeM=sim.chargeM;
         double chargeH=sim.chargeH;
         
         
         double dipoleStrength = 168.96979945736229;
         
         if (isGraphic){
        	  SimulationGraphic simGraphic = new SimulationGraphic(sim, SimulationGraphic.TABBED_PANE);
        	  simGraphic.getDisplayBox(sim.box).setPixelUnit(new Pixel(PIXEL_SIZE));
        	  simGraphic.getController().getReinitButton().setPostAction(simGraphic.getPaintAction(sim.box));            
        	 
        	  ((DiameterHashByType)((DisplayBox)simGraphic.displayList().getFirst()).getDiameterHash()).setDiameter(sim.species.getHydrogenType(),1);
        	  ((DiameterHashByType)((DisplayBox)simGraphic.displayList().getFirst()).getDiameterHash()).setDiameter(sim.species.getOxygenType(),1);
        	  ((DiameterHashByType)((DisplayBox)simGraphic.displayList().getFirst()).getDiameterHash()).setDiameter(sim.species.getMType(),1);

        	  ColorSchemeByType colorScheme = (ColorSchemeByType)simGraphic.getDisplayBox(sim.box).getColorScheme();
        	  colorScheme.setColor(sim.species.getHydrogenType(), Color.red);
        	  colorScheme.setColor(sim.species.getOxygenType(), Color.green);
        	  colorScheme.setColor(sim.species.getMType(), Color.blue);
        	  
        	  simGraphic.makeAndDisplayFrame(APP_NAME);
        	  simGraphic.getDisplayBox(sim.box).repaint();
        	  return;    
          }
         
=======
        double sigmaLJ = sim.sigmaLJ;
        double epsilonLJ = sim.epsilonLJ;
        double chargeM = sim.chargeM;
        double chargeH = sim.chargeH;


        double dipoleStrength = 168.96979945736229;

        if (isGraphic) {
            SimulationGraphic simGraphic = new SimulationGraphic(sim, SimulationGraphic.TABBED_PANE, space, sim.getController());
            simGraphic.getDisplayBox(sim.box).setPixelUnit(new Pixel(PIXEL_SIZE));
            simGraphic.getController().getReinitButton().setPostAction(simGraphic.getPaintAction(sim.box));

            ((DiameterHashByType) ((DisplayBox) simGraphic.displayList().getFirst()).getDiameterHash()).setDiameter(sim.species.getHydrogenType(), 1);
            ((DiameterHashByType) ((DisplayBox) simGraphic.displayList().getFirst()).getDiameterHash()).setDiameter(sim.species.getOxygenType(), 1);
            ((DiameterHashByType) ((DisplayBox) simGraphic.displayList().getFirst()).getDiameterHash()).setDiameter(sim.species.getMType(), 1);

            ColorSchemeByType colorScheme = (ColorSchemeByType) simGraphic.getDisplayBox(sim.box).getColorScheme();
            colorScheme.setColor(sim.species.getHydrogenType(), Color.red);
            colorScheme.setColor(sim.species.getOxygenType(), Color.green);
            colorScheme.setColor(sim.species.getMType(), Color.blue);

            simGraphic.makeAndDisplayFrame(APP_NAME);
            simGraphic.getDisplayBox(sim.box).repaint();
            return;
        }

>>>>>>> d614986a
        ////////////////////////////////////////////////////////////////////
        int blockNumber = 1000;
        int sampleAtInterval = numberMolecules;
        int samplePerBlock = steps / sampleAtInterval / blockNumber;
//         System.out.println("number of blocks is : "+blockNumber);
//         System.out.println("sample per block is : "+samplePerBlock);
        ////////////////////////////////////////////////////////////////////
        sim.activityIntegrate.setMaxSteps(steps / 5);//
        sim.getController().actionPerformed();
        sim.getController().reset();
        sim.integrator.getMoveManager().setEquilibrating(false);
//         System.out.println("equilibration finished");
        // dipoleSumSquared
        MeterDipoleSumSquaredTIP4PWater dipoleMeter = null;
        AccumulatorAverage dipoleAccumulator = null;
        if (mSquare) {
            if (difInterval) {
                sampleAtInterval = numberMolecules / 40;
                samplePerBlock = steps / sampleAtInterval / blockNumber;
            }


            System.out.println("sampleperBlock " + samplePerBlock);
            System.out.println("SampleArInterval " + sampleAtInterval);
            System.out.println("BlockNumber " + (steps / sampleAtInterval / samplePerBlock));


            dipoleMeter = new MeterDipoleSumSquaredTIP4PWater(space, sim.box);
            dipoleAccumulator = new AccumulatorAverageFixed(samplePerBlock);
            DataPump dipolePump = new DataPump(dipoleMeter, dipoleAccumulator);
            IntegratorListenerAction dipoleListener = new IntegratorListenerAction(dipolePump);
            dipoleListener.setInterval(sampleAtInterval);
            sim.integrator.getEventManager().addListener(dipoleListener);
        }
        // energy
//         MeterPotentialEnergyFromIntegrator energyMeter = new MeterPotentialEnergyFromIntegrator(sim.integrator);
//         AccumulatorAverage energyAccumulator = new AccumulatorAverageFixed(10);
//         DataPump energyPump = new DataPump(energyMeter, energyAccumulator);
//         energyAccumulator.setBlockSize(50);
//         IntegratorListenerAction energyListener = new IntegratorListenerAction(energyPump);
//         sim.integrator.getEventManager().addListener(energyListener);
        //externalField
//		MeterExternalFieldPerturbationWater meterExternalfiled =
//		new MeterExternalFieldPerturbationWater(space, sim.box,dipoleStrength,temperature, sim.potentialMaster);
//		AccumulatorAverage externalFieldAccumlator = new AccumulatorAverageFixed(samplePerBlock);
//		DataPumpListener externalFieldPumpListener = new DataPumpListener(meterExternalfiled,externalFieldAccumlator,sampleAtInterval);
//		sim.integrator.getEventManager().addListener(externalFieldPumpListener);

        //AEE
        DipoleSourceTIP4PWater dipoleSourceTIP4PWater = new DipoleSourceTIP4PWater(space);

        MeterDipoleSumSquaredMappedAverage AEEMeter = new MeterDipoleSumSquaredMappedAverage(space, sim.box, sim, dipoleStrength, temperature, sim.potentialMaster);
        AccumulatorAverageCovariance AEEAccumulator = new AccumulatorAverageCovariance(samplePerBlock, true);

        if (aEE) {
            if (difInterval) {
                sampleAtInterval = numberMolecules * 4;
                samplePerBlock = steps / sampleAtInterval / blockNumber;
            }
            System.out.println("sampleperBlock " + samplePerBlock);
            System.out.println("SampleArInterval " + sampleAtInterval);
            System.out.println("BlockNumber " + (steps / sampleAtInterval / samplePerBlock));

            AEEMeter = new MeterDipoleSumSquaredMappedAverage(space, sim.box, sim, dipoleStrength, temperature, sim.potentialMaster);
            AEEMeter.setDipoleSource(dipoleSourceTIP4PWater);
            AEEAccumulator = new AccumulatorAverageCovariance(samplePerBlock, true);
            DataPump AEEPump = new DataPump(AEEMeter, AEEAccumulator);
            IntegratorListenerAction AEEListener = new IntegratorListenerAction(AEEPump);
            AEEListener.setInterval(sampleAtInterval);
            //AEEListener.setInterval(1);//debug only to have more test samples
            sim.integrator.getEventManager().addListener(AEEListener);
        }

        sim.activityIntegrate.setMaxSteps(steps);// equilibration period
        sim.getController().actionPerformed();

        //calculate dipoleSumSquared average
        double dipoleSumSquared = 0;
        double dipoleSumSquaredERR = 0;
        double dipoleSumCor = 0;
        if (mSquare) {
            dipoleSumSquared = ((DataDouble) ((DataGroup) dipoleAccumulator.getData()).getData(AccumulatorAverage.AVERAGE.index)).x;
            dipoleSumSquaredERR = ((DataDouble) ((DataGroup) dipoleAccumulator.getData()).getData(AccumulatorAverage.ERROR.index)).x;
            dipoleSumCor = ((DataDouble) ((DataGroup) dipoleAccumulator.getData()).getData(AccumulatorAverage.BLOCK_CORRELATION.index)).x;
        }
//         //externalField 
//         double UE = (((DataGroup)externalFieldAccumlator.getData()).getData(externalFieldAccumlator.AVERAGE.index)).getValue(0);
//         double UEERR =  (((DataGroup)externalFieldAccumlator.getData()).getData(externalFieldAccumlator.ERROR.index)).getValue(0);
//         
//         double UEE = (((DataGroup)externalFieldAccumlator.getData()).getData(externalFieldAccumlator.AVERAGE.index)).getValue(1);
//         double UEEERR =  (((DataGroup)externalFieldAccumlator.getData()).getData(externalFieldAccumlator.ERROR.index)).getValue(1);
//         
//         double UE2 = (((DataGroup)externalFieldAccumlator.getData()).getData(externalFieldAccumlator.AVERAGE.index)).getValue(2);
//         double UE2ERR =  (((DataGroup)externalFieldAccumlator.getData()).getData(externalFieldAccumlator.ERROR.index)).getValue(2);
//         
//         double JE = (((DataGroup)externalFieldAccumlator.getData()).getData(externalFieldAccumlator.AVERAGE.index)).getValue(3);
//         double JEERR =  (((DataGroup)externalFieldAccumlator.getData()).getData(externalFieldAccumlator.ERROR.index)).getValue(3);
//         
//         double JEE = (((DataGroup)externalFieldAccumlator.getData()).getData(externalFieldAccumlator.AVERAGE.index)).getValue(4);
//         double JEEERR =  (((DataGroup)externalFieldAccumlator.getData()).getData(externalFieldAccumlator.ERROR.index)).getValue(4);
//         
//         
//         System.out.println("UE = \t" + UE + " UEERR =  \t" + UEERR );
//         System.out.println("UEE = \t" + UEE + " UEEERR =  \t" + UEEERR);
//         System.out.println("UE2 = \t" + UE2 + " UE2RR =  \t" + UE2ERR );
//         System.out.println("JE = \t" + JE + " JEERR =  \t" + JEERR );
//         System.out.println("JEE = \t" + JEE + " JEERR =  \t" + JEEERR );

        //AEE
        double AEE = 0;
        double AEEER = 0;
        double AEECor = 0;
        if (aEE) {
            double sum0 = ((DataGroup) AEEAccumulator.getData()).getData(AccumulatorAverage.AVERAGE.index).getValue(0);
            double ERsum0 = ((DataGroup) AEEAccumulator.getData()).getData(AccumulatorAverage.ERROR.index).getValue(0);
            AEECor = ((DataGroup) AEEAccumulator.getData()).getData(AccumulatorAverage.BLOCK_CORRELATION.index).getValue(0);
            AEE = sum0;
            AEEER = ERsum0;
        }

        long endTime = System.currentTimeMillis();

        double totalTime = (endTime - startTime) / (1000.0 * 60.0);
        if (mSquare) {
            System.out.println("-<M^2>*bt*bt:\t" + (-dipoleSumSquared / temperature / temperature)
                    + " mSquareErr:\t" + (dipoleSumSquaredERR / temperature / temperature)
                    + " mSquareDifficulty:\t" + (dipoleSumSquaredERR / temperature / temperature) * Math.sqrt(totalTime)
                    + " dipolesumcor = " + dipoleSumCor);
            System.out.println("mSquare_Time: " + (endTime - startTime) / (1000.0 * 60.0));
        }
        if (aEE) {
            System.out.println("AEE_new:\t" + (AEE)
                    + " AEEErr:\t" + AEEER
                    + " AEEDifficulty:\t" + AEEER * Math.sqrt(totalTime)
                    + " AEECor = " + AEECor);
            System.out.println("AEE_Time: " + (endTime - startTime) / (1000.0 * 60.0));
        }
    }

    // ******************* parameters **********************//
    public static class Param extends ParameterBase {
        public boolean isGraphic = false;
        public boolean difInterval = !true;//TODO should be true when actually run with big system
        public boolean mSquare = true;
        public boolean aEE = false;
        public double temperatureK = 256;
        public int numberMolecules = 2;
        public double density = 1;//g/cm^3
        public double dielectricOutside = 1.0E11;
        public int steps = 100000;
    }
}<|MERGE_RESOLUTION|>--- conflicted
+++ resolved
@@ -63,22 +63,21 @@
  * @author Weisong
  */
 public class TIP4P_NVT extends Simulation {
-<<<<<<< HEAD
-     private static final long serialVersionUID = 1L;
-     protected final PotentialMaster potentialMaster;
-     protected final IntegratorMC integrator;
-     protected final MCMoveMolecule moveMolecule;//translation
-     protected final MCMoveRotateMolecule3D rotateMolecule;//rotation
-     protected final Box box;
-     protected SpeciesWater4P species;
-     protected P2WaterTIP4PSoft pWater;
-     private final static String APP_NAME = "TIP4P water";
-     private static final int PIXEL_SIZE = 15;
-     public final ActivityIntegrate activityIntegrate;
-     
-     public Controller controller;
-     protected double sigmaLJ, epsilonLJ;
-     protected double chargeM, chargeH;
+    private static final long serialVersionUID = 1L;
+    protected final PotentialMaster potentialMaster;
+    protected final IntegratorMC integrator;
+    protected final MCMoveMolecule moveMolecule;//translation
+    protected final MCMoveRotateMolecule3D rotateMolecule;//rotation
+    protected final Box box;
+    protected SpeciesWater4P species;
+    protected P2WaterTIP4PSoft pWater;
+    private final static String APP_NAME = "TIP4P water";
+    private static final int PIXEL_SIZE = 15;
+    public final ActivityIntegrate activityIntegrate;
+
+    public Controller controller;
+    protected double sigmaLJ, epsilonLJ;
+    protected double chargeM, chargeH;
 
      //************************************* for reaction field ********************************************//
      public static class DipoleSourceTIP4PWater implements DipoleSource {//for potential reaction field
@@ -122,75 +121,10 @@
          epsilonLJ = pWater.getEpsilon();
          chargeM = pWater.getChargeM();
          chargeH = pWater.getChargeH();
-=======
-    private static final long serialVersionUID = 1L;
-    protected final PotentialMaster potentialMaster;
-    protected final IntegratorMC integrator;
-    protected final MCMoveMolecule moveMolecule;//translation
-    protected final MCMoveRotateMolecule3D rotateMolecule;//rotation
-    protected final Box box;
-    protected SpeciesWater4P species;
-    protected P2WaterTIP4PSoft pWater;
-    private final static String APP_NAME = "TIP4P water";
-    private static final int PIXEL_SIZE = 15;
-    public final ActivityIntegrate activityIntegrate;
-
-    public Controller controller;
-    protected double sigmaLJ, epsilonLJ;
-    protected double chargeM, chargeH;
-
-    //************************************* for reaction field ********************************************//
-    public static class DipoleSourceTIP4PWater implements DipoleSource {//for potential reaction field
-        protected final Vector dipole;
-
-        public DipoleSourceTIP4PWater(Space space) {
-            dipole = space.makeVector();
-        }
-
-        public Vector getDipole(IMolecule molecule) {// dipole = sum of position * charge on the site
-            IAtomList childList = molecule.getChildList();
-            IAtom atomH1 = childList.getAtom(0);
-            IAtom atomH2 = childList.getAtom(1);
-            IAtom atomO = childList.getAtom(2);
-            IAtom atomM = childList.getAtom(3);
-            double chargeH = Electron.UNIT.toSim(+0.52);
-            double chargeM = Electron.UNIT.toSim(-1.04);
-            dipole.Ea1Tv1(chargeH, atomH1.getPosition());
-            dipole.PEa1Tv1(chargeH, atomH2.getPosition());
-            dipole.PEa1Tv1(chargeM, atomM.getPosition());
-            return dipole;
-        }
-    }
-
-    //************************************* constructor ********************************************//
-    public TIP4P_NVT(Space space, int numberMolecules, double dielectricOutside, double boxSize, double temperature, double truncation) {
-        super(space);
-
-//    	 setRandom(new RandomNumberGenerator(1));  // debug only
-
-        species = new SpeciesWater4P(space);
-        addSpecies(species);
-        box = new Box(space);
-        addBox(box);
-        box.setNMolecules(species, numberMolecules);
-        box.getBoundary().setBoxSize(space.makeVector(new double[]{boxSize, boxSize, boxSize}));
-        //	 double mu=168.96979945736229;//in simulation unit
-
-        //for potential truncated
-        IMoleculePositionDefinition positionDefinition = new MoleculePositionCOM(space);
-
-        pWater = new P2WaterTIP4PSoft(space, truncation, positionDefinition);
-
-        sigmaLJ = pWater.getSigma();
-        epsilonLJ = pWater.getEpsilon();
-        chargeM = pWater.getChargeM();
-        chargeH = pWater.getChargeH();
->>>>>>> d614986a
 //    	 System.out.println("sigma = " +sigmaLJ);
 //    	 System.out.println("epsilon = " + epsilonLJ);
 //    	 System.exit(2);
 
-<<<<<<< HEAD
          // add reaction field potential
          DipoleSourceTIP4PWater dipoleSourceTIP4PWater = new DipoleSourceTIP4PWater(space);
          P2ReactionFieldDipole pRF = new P2ReactionFieldDipole(space, positionDefinition);
@@ -204,28 +138,12 @@
          potentialMaster.lrcMaster().addPotential(pRF.makeP0());
 
          //add external field potential
-=======
-        // add reaction field potential
-        DipoleSourceTIP4PWater dipoleSourceTIP4PWater = new DipoleSourceTIP4PWater(space);
-        P2ReactionFieldDipole pRF = new P2ReactionFieldDipole(space, positionDefinition);
-        pRF.setDipoleSource(dipoleSourceTIP4PWater);
-        pRF.setRange(truncation);
-        pRF.setDielectric(dielectricOutside);
-
-        potentialMaster = new PotentialMaster();
-        potentialMaster.addPotential(pRF, new ISpecies[]{species, species});
-        potentialMaster.addPotential(pWater, new ISpecies[]{species, species});
-        potentialMaster.lrcMaster().addPotential(pRF.makeP0());
-
-        //add external field potential
->>>>>>> d614986a
 //         P1ExternalField p1ExternalField = new P1ExternalField(space);
 //         IVectorMutable dr = space.makeVector();
 //         p1ExternalField.setExternalField(dr);
 //         p1ExternalField.setDipoleSource(dipoleSourceTIP4PWater);//
 //    	 potentialMaster.addPotential(p1ExternalField,  new ISpecies[] {species});//External field 
 
-<<<<<<< HEAD
          // integrator from potential master
          integrator = new IntegratorMC(this, potentialMaster, box);
          // add mc move
@@ -250,33 +168,6 @@
          
      // **************************** simulation part **************************** //
      public static void main (String[] args){
-=======
-        // integrator from potential master
-        integrator = new IntegratorMC(this, potentialMaster);
-        // add mc move
-        moveMolecule = new MCMoveMolecule(this, potentialMaster, space);//stepSize:1.0, stepSizeMax:15.0
-        rotateMolecule = new MCMoveRotateMolecule3D(potentialMaster, random, space);
-        activityIntegrate = new ActivityIntegrate(integrator);
-        getController().addAction(activityIntegrate);
-        //******************************** periodic boundary condition ******************************** //
-        BoxImposePbc imposePbc = new BoxImposePbc(box, space);
-        imposePbc.setApplyToMolecules(true);
-        //**************************** integrator ****************************** //
-        integrator.setTemperature(temperature);
-        integrator.setBox(box);
-        integrator.getMoveManager().addMCMove(moveMolecule);
-        integrator.getMoveManager().addMCMove(rotateMolecule);
-        integrator.getEventManager().addListener(new IntegratorListenerAction(imposePbc));
-
-        //******************************** initial configuration ******************************** //
-        LatticeCubicFcc lattice = new LatticeCubicFcc(space);
-        ConfigurationLattice configuration = new ConfigurationLattice(lattice, space);
-        configuration.initializeCoordinates(box);
-    }
-
-    // **************************** simulation part **************************** //
-    public static void main(String[] args) {
->>>>>>> d614986a
 //    	 System.out.println(Electron.UNIT.toSim( 0.20819434)*1.855);
 //    	 System.exit(2);
         Param params = new Param();
@@ -329,7 +220,6 @@
 
 //         System.out.println("*********** potential parameters:");
 
-<<<<<<< HEAD
          double sigmaLJ=sim.sigmaLJ;
          double epsilonLJ=sim.epsilonLJ;
          double chargeM=sim.chargeM;
@@ -347,34 +237,6 @@
         	  ((DiameterHashByType)((DisplayBox)simGraphic.displayList().getFirst()).getDiameterHash()).setDiameter(sim.species.getOxygenType(),1);
         	  ((DiameterHashByType)((DisplayBox)simGraphic.displayList().getFirst()).getDiameterHash()).setDiameter(sim.species.getMType(),1);
 
-        	  ColorSchemeByType colorScheme = (ColorSchemeByType)simGraphic.getDisplayBox(sim.box).getColorScheme();
-        	  colorScheme.setColor(sim.species.getHydrogenType(), Color.red);
-        	  colorScheme.setColor(sim.species.getOxygenType(), Color.green);
-        	  colorScheme.setColor(sim.species.getMType(), Color.blue);
-        	  
-        	  simGraphic.makeAndDisplayFrame(APP_NAME);
-        	  simGraphic.getDisplayBox(sim.box).repaint();
-        	  return;    
-          }
-         
-=======
-        double sigmaLJ = sim.sigmaLJ;
-        double epsilonLJ = sim.epsilonLJ;
-        double chargeM = sim.chargeM;
-        double chargeH = sim.chargeH;
-
-
-        double dipoleStrength = 168.96979945736229;
-
-        if (isGraphic) {
-            SimulationGraphic simGraphic = new SimulationGraphic(sim, SimulationGraphic.TABBED_PANE, space, sim.getController());
-            simGraphic.getDisplayBox(sim.box).setPixelUnit(new Pixel(PIXEL_SIZE));
-            simGraphic.getController().getReinitButton().setPostAction(simGraphic.getPaintAction(sim.box));
-
-            ((DiameterHashByType) ((DisplayBox) simGraphic.displayList().getFirst()).getDiameterHash()).setDiameter(sim.species.getHydrogenType(), 1);
-            ((DiameterHashByType) ((DisplayBox) simGraphic.displayList().getFirst()).getDiameterHash()).setDiameter(sim.species.getOxygenType(), 1);
-            ((DiameterHashByType) ((DisplayBox) simGraphic.displayList().getFirst()).getDiameterHash()).setDiameter(sim.species.getMType(), 1);
-
             ColorSchemeByType colorScheme = (ColorSchemeByType) simGraphic.getDisplayBox(sim.box).getColorScheme();
             colorScheme.setColor(sim.species.getHydrogenType(), Color.red);
             colorScheme.setColor(sim.species.getOxygenType(), Color.green);
@@ -385,7 +247,6 @@
             return;
         }
 
->>>>>>> d614986a
         ////////////////////////////////////////////////////////////////////
         int blockNumber = 1000;
         int sampleAtInterval = numberMolecules;
