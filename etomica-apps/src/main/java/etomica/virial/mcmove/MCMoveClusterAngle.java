/* This Source Code Form is subject to the terms of the Mozilla Public
 * License, v. 2.0. If a copy of the MPL was not distributed with this
 * file, You can obtain one at http://mozilla.org/MPL/2.0/. */

package etomica.virial.mcmove;

import etomica.atom.IAtom;
import etomica.atom.IAtomList;
import etomica.box.Box;
import etomica.integrator.mcmove.MCMoveBoxStep;
import etomica.molecule.CenterOfMass;
import etomica.molecule.IMolecule;
import etomica.molecule.IMoleculeList;
import etomica.potential.compute.PotentialCompute;
import etomica.space.Space;
import etomica.space.Vector;
import etomica.space3d.RotationTensor3D;
import etomica.species.ISpecies;
import etomica.util.collections.IntArrayList;
import etomica.util.random.IRandom;
import etomica.virial.BoxCluster;

/**
 * Monte Carlo move for Mayer sampling that explore bond angle degrees of
 * freedom.  One bond angle is varied in each molecule.  Atoms on each side of
 * the bond are rotated around the middle atom of the bond angle with the
 * overall molecule COM fixed.
 *
 * Originally developed by Arpit for alkanes.
 */
public class MCMoveClusterAngle extends MCMoveBoxStep {
    private final PotentialCompute potential;
    protected final IRandom random;
    protected final Space space;
    protected ISpecies species;
    protected double dt = 0;
    protected Vector[] position = null;
    protected final IntArrayList [] bonding;
    protected int iMolecule;
    double uOld = 0;
    double uNew = 0;
    double wOld = 0;
    double wNew = 0;
    int [] modified;
    int modifiedIndex = 0;
    int b = 0;
    protected int start, stop;
    protected boolean doLattice;
    protected int[] constraintMap;

    public MCMoveClusterAngle(PotentialCompute potentialCompute, Space space, IntArrayList[] bonding, IRandom random, double stepSize) {
        super();
        this.potential = potentialCompute;
        this.space = space;
        this.random = random;
        this.bonding = bonding;
        this.stepSize = stepSize;
        modified = new int[bonding.length];
        setStepSizeMax(Math.PI/2);
        start = 0;
        stop = Integer.MAX_VALUE;
    }

    public void setDoLattice(boolean doLattice) {
        this.doLattice = doLattice;
    }

    public void setBox(Box p) {
        super.setBox(p);
<<<<<<< HEAD
        int n = species == null ? p.getMoleculeList().get(0).getChildList().size() : species.getLeafAtomCount();
        position = new Vector[p.getMoleculeList().size()][n];
=======
        position = space.makeVectorArray(p.getMoleculeList().get(0).getChildList().size());
    }

    public void setAtomRange(int start, int stop) {
        this.start = start;
        this.stop = stop;
    }

    public void setConstraintMap(int[] newConstraintMap) {
        constraintMap = newConstraintMap;
>>>>>>> 095475fc
    }

    @Override
    public double energyChange() {
        return 0;
    }

    public void setSpecies(ISpecies s) {
        species = s;
    }

    @Override
    public boolean doTrial() {
        uOld = potential.computeAll(false);
        wNew = wOld = 1;
        if (box instanceof BoxCluster) wOld = ((BoxCluster)box).getSampleCluster().value((BoxCluster)box);
        IMoleculeList moleculeList = box.getMoleculeList();
        iMolecule = random.nextInt(moleculeList.size());
        while (species != null && moleculeList.get(iMolecule).getType() != species) {
            iMolecule = random.nextInt(moleculeList.size());
        }

        IMolecule molecule = moleculeList.get(iMolecule);
        IAtomList atoms = molecule.getChildList();
        for(int j = 0; j < molecule.getChildList().size(); j++) {
            position[j].E(atoms.get(j).getPosition());
        }
        if (molecule.getChildList().size() < 3) return false;
        modifiedIndex = 0;
        int d = 0;
        do{
            b = random.nextInt(bonding.length);
            d = Math.min(b, bonding.length-1-b);
        }while (bonding[b].size() < 2 || (d < start || d >= stop));
        modified[modifiedIndex]=b;
        ++modifiedIndex;
        int a = random.nextInt(bonding[b].size());
        a = bonding[b].getInt(a);
        modified[modifiedIndex] = a;
        ++modifiedIndex;
        Vector r = space.makeVector();
        r.Ev1Mv2(atoms.get(b).getPosition(), atoms.get(a).getPosition());
        Vector axis = space.makeVector();
        if (doLattice) {
            dt = Math.PI/2;
            do {
                axis.E(0);
                axis.setX(random.nextInt(axis.getD()), random.nextInt(2) * 2 - 1);
            }
            while (Math.abs(axis.dot(r))/Math.sqrt(r.squared()) > 0.9);
        }
        else {
            dt = 2 * stepSize * (random.nextDouble() - 0.5);
            axis.setRandomSphere(random);
            Vector projection = space.makeVector();
            projection.Ea1Tv1(axis.dot(r)/r.squared(), r);
            axis.ME(projection);
            axis.normalize();
        }
        RotationTensor3D rotationTensor = new RotationTensor3D();
        rotationTensor.setRotationAxis(axis, dt);
        Vector shift = space.makeVector();
        transform(rotationTensor, a, atoms, shift);
        transformBondedAtoms(rotationTensor, a, atoms, shift);

        if (iMolecule==0 || (constraintMap != null && constraintMap[iMolecule] == 0)) {
            if (doLattice) {
                shift.E(CenterOfMass.position(box, molecule));
                shift.TE(-1);
                for (int i=0; i<shift.getD(); i++) {
                    shift.setX(i, Math.floor(shift.getX(i)));
                }
            }
            else {
                double mt = 0;
                for (IAtom aa : atoms) {
                    mt += aa.getType().getMass();
                }
                shift.TE(-1.0 / mt);
            }
            for (IAtom aa : atoms) {
                aa.getPosition().PE(shift);
            }
        }
        if (box instanceof BoxCluster) {
            ((BoxCluster)box).trialNotify();
            wNew = ((BoxCluster)box).getSampleCluster().value((BoxCluster)box);
        }
        uNew = potential.computeAll(false);

        return true;
    }

    protected void transformBondedAtoms(RotationTensor3D rotationTensor3D, int index, IAtomList atoms, Vector shift){
        for(int k = 0; k < bonding[index].size(); k++){
            boolean rotated = false;
            for (int l = 0; l < modifiedIndex; l++) {
                if (bonding[index].getInt(k) == modified[l]) {
                    rotated = true;
                    break;
                }
            }
            if (!rotated) {
                transform(rotationTensor3D, bonding[index].getInt(k), atoms, shift);
                modified[modifiedIndex] = bonding[index].getInt(k);
                ++modifiedIndex;
                transformBondedAtoms(rotationTensor3D, bonding[index].getInt(k), atoms, shift);
            }
        }
    }

    protected void transform(RotationTensor3D rotationTensor3D, int index, IAtomList atoms, Vector shift) {
        Vector r = space.makeVector();
        IAtom a = atoms.get(index);
        double m = a.getType().getMass();
        Vector p = a.getPosition();
        shift.PEa1Tv1(-m, p);
        r.Ev1Mv2(p, atoms.get(b).getPosition());
        rotationTensor3D.transform(r);
        r.PE(atoms.get(b).getPosition());
        p.E(r);
        shift.PEa1Tv1(+m, p);
    }

    @Override
    public double getChi(double temperature) {
        return (wOld == 0 ? 1 : wNew / wOld) * Math.exp(-(uNew - uOld) / temperature);
    }

    @Override
    public void acceptNotify() {
        if (box instanceof BoxCluster) ((BoxCluster)box).acceptNotify();
    }

    @Override
    public void rejectNotify() {
        IMoleculeList moleculeList = box.getMoleculeList();
<<<<<<< HEAD
        for(int i = 0; i<box.getMoleculeList().size(); i++) {
            if (species != null && moleculeList.get(i).getType() != species) {
                continue;
            }
            for(int j = 0; j < moleculeList.get(i).getChildList().size(); j++) {
                moleculeList.get(i).getChildList().get(j).getPosition().E(position[i][j]);
            }
=======
        for(int j = 0; j < moleculeList.get(iMolecule).getChildList().size(); j++) {
            moleculeList.get(iMolecule).getChildList().get(j).getPosition().E(position[j]);
>>>>>>> 095475fc
        }
        if (box instanceof BoxCluster) ((BoxCluster)box).rejectNotify();
    }
}<|MERGE_RESOLUTION|>--- conflicted
+++ resolved
@@ -67,10 +67,6 @@
 
     public void setBox(Box p) {
         super.setBox(p);
-<<<<<<< HEAD
-        int n = species == null ? p.getMoleculeList().get(0).getChildList().size() : species.getLeafAtomCount();
-        position = new Vector[p.getMoleculeList().size()][n];
-=======
         position = space.makeVectorArray(p.getMoleculeList().get(0).getChildList().size());
     }
 
@@ -81,16 +77,11 @@
 
     public void setConstraintMap(int[] newConstraintMap) {
         constraintMap = newConstraintMap;
->>>>>>> 095475fc
     }
 
     @Override
     public double energyChange() {
         return 0;
-    }
-
-    public void setSpecies(ISpecies s) {
-        species = s;
     }
 
     @Override
@@ -219,18 +210,8 @@
     @Override
     public void rejectNotify() {
         IMoleculeList moleculeList = box.getMoleculeList();
-<<<<<<< HEAD
-        for(int i = 0; i<box.getMoleculeList().size(); i++) {
-            if (species != null && moleculeList.get(i).getType() != species) {
-                continue;
-            }
-            for(int j = 0; j < moleculeList.get(i).getChildList().size(); j++) {
-                moleculeList.get(i).getChildList().get(j).getPosition().E(position[i][j]);
-            }
-=======
         for(int j = 0; j < moleculeList.get(iMolecule).getChildList().size(); j++) {
             moleculeList.get(iMolecule).getChildList().get(j).getPosition().E(position[j]);
->>>>>>> 095475fc
         }
         if (box instanceof BoxCluster) ((BoxCluster)box).rejectNotify();
     }
