/* This Source Code Form is subject to the terms of the Mozilla Public
 * License, v. 2.0. If a copy of the MPL was not distributed with this
 * file, You can obtain one at http://mozilla.org/MPL/2.0/. */

package etomica.virial;

import etomica.atom.IAtom;
import etomica.atom.IAtomList;
import etomica.data.histogram.HistogramExpanding;
import etomica.math.DoubleRange;
import etomica.math.SpecialFunctions;
import etomica.molecule.IMolecule;
import etomica.molecule.IMoleculeList;
import etomica.molecule.IMoleculePositionDefinition;
import etomica.molecule.MoleculePositionGeometricCenter;
import etomica.space.Space;
import etomica.space.Vector;
import etomica.util.random.IRandom;

public class ClusterCoupledFlippedMultivalue implements ClusterAbstractMultivalue {

    protected final ClusterAbstractMultivalue wrappedCluster;
    protected final ClusterAbstractMultivalue wrappedClusterBD;
    protected final Space space;
    protected final boolean[] flippedAtoms;
    protected final double minFlipDistance;
    protected final int nDer;
    protected  final double tol;
    protected final boolean countflips = true;
    protected long cPairID = -1, lastCPairID = -1;
    protected double value[], lastValue[];
    protected IMoleculePositionDefinition positionDefinition;
    protected long flipcount = 0;
    protected long BDcount = 0;
    protected long totcount = 0;
    protected boolean pushme=false;
    private Vector childAtomVector;
    public HistogramExpanding histe;
    protected boolean[][] printed = new boolean[100][2];
    public boolean doPrint = false;
    public IRandom random;
    public double BDAccFrac = 1;
    public double FlipAccFrac;
    
    /**
     * cluster must have caching disabled
     * configurations will be flipped when the minimum distance between any two molecules
     * exceeds minFlipDistance.  set minFlipDistance to 0 to always flip.
     */
    public ClusterCoupledFlippedMultivalue(ClusterAbstractMultivalue cluster, ClusterAbstractMultivalue clusterBD,Space space, double minFlipDistance, int nDer, double tol) {
        this.space = space;
        wrappedCluster = cluster;
        wrappedClusterBD = clusterBD;
        childAtomVector = space.makeVector();
        flippedAtoms = new boolean[cluster.pointCount()];
        positionDefinition = new MoleculePositionGeometricCenter(space);
        this.minFlipDistance = minFlipDistance;
        value = new double[nDer+1];
        lastValue = new double[nDer+1];
        this.nDer = nDer;
        this.tol = tol;
        histe = new HistogramExpanding(1.0,new DoubleRange(-40,0));
        FlipAccFrac= 1/Math.sqrt(Math.pow(2, wrappedCluster.pointCount()));
    }

    public ClusterAbstract makeCopy() {
        if (wrappedClusterBD==null){
            return new ClusterCoupledFlippedMultivalue((ClusterAbstractMultivalue)wrappedCluster.makeCopy(),null, space, minFlipDistance, nDer, tol);
        }
        else {
            return new ClusterCoupledFlippedMultivalue((ClusterAbstractMultivalue) wrappedCluster.makeCopy(), (ClusterAbstractMultivalue) wrappedClusterBD.makeCopy(), space, minFlipDistance, nDer, tol);
        }
    }

    public int pointCount() {
        return wrappedCluster.pointCount();
    }

    public ClusterAbstract getSubCluster() {
        return wrappedCluster;
    }

    public void setBDAccFrac(double p, IRandom rng ){ BDAccFrac = p; random = rng;}

    public double value(BoxCluster box) {
        CoordinatePairSet cPairs = box.getCPairSet();
        long thisCPairID = cPairs.getID();
        boolean debugme = false;
//        if (debugme)System.out.println("1 "+thisCPairID+" "+cPairID+" "+lastCPairID+" "+value[0]+" "+lastValue[0]+" "/*+f[0].getClass()*/);
        if (thisCPairID == cPairID) {
//            if (debugme)System.out.println("2 "+"clusterSum "+cPairID+" returning RECENT "+value[0]);
            return value[0];
        }
        else if (thisCPairID == lastCPairID) {
            // we went back to the previous cluster, presumably because the last
            // cluster was a trial that was rejected.  so drop the most recent value/ID
            cPairID = lastCPairID;
            for(int m=0;m<value.length;m++){
                value[m] = lastValue[m];
            }
//            if (debugme)System.out.println("3 "+"clusterSum "+cPairID+" returning PREVIOUS RECENT "+lastValue[0]);
            return value[0];
        }

        // a new cluster
        lastCPairID = cPairID;
        for(int m=0; m<value.length; m++){
            lastValue[m] = value[m];
        }
        cPairID = thisCPairID;

        final int pointCount = wrappedCluster.pointCount();

        boolean flipit = false;
        totcount++;
        double minR2 = minFlipDistance*minFlipDistance;
        double maxR2 = 0;
        for (int i=0; i<pointCount; i++) {
            for (int j=i+1; j<pointCount; j++) {
                if (box.getCPairSet().getr2(i,j)>maxR2) maxR2 = box.getCPairSet().getr2(i,j);
                if (box.getCPairSet().getr2(i,j) > minR2) {
                    if (false && box.getCPairSet().getr2(i,j) > 2*minR2) debugme=true;
                    flipit=true;
                }
            }
        }
//        if (debugme)System.out.println("FLIPIT " + flipit);
        if(flipit&&countflips) flipcount++;
        if(pushme&&maxR2<minR2){
            value[0] = 1e-20;
            return value[0];
        }

        ClusterAbstractMultivalue currentcluster = wrappedCluster;

        int n = wrappedCluster.pointCount();
        double bfac = (1.0-n)/ SpecialFunctions.factorial(n);
        int printIdx = (int)(Math.sqrt(maxR2)/10);

        double[] varr = new double[(1<<n)+1];
        varr[1] = Double.NaN;
        boolean doBD = random == null|| random.nextDouble()<BDAccFrac;
        boolean doFLip = random == null || random.nextDouble()<FlipAccFrac;

        if ( flipit && !doFLip){
            value[0]=0;
            return value[0];
        }
<<<<<<< HEAD

        for (int pass=0; pass<2; pass++){
            if(pass==1){
                if (wrappedClusterBD == null) {
                    value[0] = 0;
                    return value[0];
                }
                currentcluster = wrappedClusterBD;
            }

            double doubleval = value[0];
            double[] v = currentcluster.getAllLastValues(box);
            if(pass==0)varr[0] = v[0]/bfac;

            if (doPrint && pass==1 && !printed[printIdx][1] ) {
                System.out.println("BD "+v[0]/bfac);
            }
            for (int m = 0; m < value.length; m++) {
                value[m] = v[m];
            }

            if (!flipit) {
                if (Math.abs(value[0]/bfac)<tol && pass==0 && value[0]!=0){
                    if(!doBD){
                        value[0]=0;
                        return value[0];
                    }
                    BDcount++;
                    if (doPrint && !printed[printIdx][1] ) {
                        varr[1]=Double.NaN;
                        printConfig(box,varr);
                    }
                    continue;
                }
                if( doPrint && !printed[printIdx][pass]){
                    if(pass==0){
                        varr[1]=Double.NaN;
                        printConfig(box,varr);
                    }
                    printed[printIdx][pass] = true;
                }
                return v[0];
            }
            if (debugme) System.out.print(String.format("%6.3f %10.4e ", Math.sqrt(maxR2), v[0]));

            for (int i=0; i<pointCount; i++) {
                flippedAtoms[i] = false;
            }

            IMoleculeList atomList = box.getMoleculeList();
            // loop through the atoms, toggling each one until we toggle one "on"
            // this should generate each combination of flipped/unflipped for all
            // the molecules

            int flipn = 1;
            while (true) {
                boolean didFlipTrue = false;
                for (int i = 0; !didFlipTrue && i < pointCount; i++) {
                    flippedAtoms[i] = !flippedAtoms[i];
                    didFlipTrue = flippedAtoms[i];
                    flip(atomList.getMolecule(i));
                }
                if (!didFlipTrue) {
                    // if we flipped every atom from true to false, we must be done
                    break;
                }
                v = currentcluster.getAllLastValues(box);
                if(pass==0){
                    varr[flipn]=v[0]/bfac;
                    flipn++;
                }
                if (doPrint && pass==1 && !printed[printIdx][1]) {
                    System.out.println("BD "+ v[0]/bfac);
                }
                if (debugme) System.out.print(String.format("%10.4e ", v[0]));
                for (int m = 0; m < value.length; m++) {
                    value[m] += v[m];
                }
                if (Double.isNaN(value[0])) {
                    throw new RuntimeException("oops");
                }
            }
            for (int m = 0; m < value.length; m++) {
                value[m] /= (1<<pointCount);
            }
            if(pass==0)varr[varr.length-1] = value[0]/bfac;

            if (doPrint && pass==1 && !printed[printIdx][1]) {
                System.out.println("avg "+value[0]/bfac + "\n");
                printed[printIdx][1] = true;
=======
        if (debugme) System.out.print(String.format("%6.3f %10.4e ", Math.sqrt(maxR2), v[0]));

        IMoleculeList atomList = box.getMoleculeList();
        // loop through the atoms, toggling each one until we toggle one "on"
        // this should generate each combination of flipped/unflipped for all
        // the molecules
        while (true) {
            boolean didFlipTrue = false;
            for (int i=0; !didFlipTrue && i<pointCount; i++) {
                flippedAtoms[i] = !flippedAtoms[i];
                didFlipTrue = flippedAtoms[i];
                flip(atomList.get(i));
>>>>>>> 6a50772a
            }
            if(pass==0&&value[0]!=0)histe.addValue(Math.log(Math.abs(value[0]/bfac)));
            if (debugme) System.out.print(String.format("%10.4e\n", value[0]));

            if(false&&pushme&&pass==1)System.out.println(Math.sqrt(maxR2)+" "+ doubleval+" "+value[0]);

            if ( Math.abs(value[0]/bfac)>tol || value[0]==0) {
                if(doPrint && pass==0 && !printed[printIdx][0]){
                    printConfig(box,varr);
                    printed[printIdx][0]=true;
                }
                break;
            }
            if(pass==0 ){
                if(!doBD){
                    value[0]=0;
                    return value[0];
                }
                BDcount+=1<<pointCount;
                if(doPrint && !printed[printIdx][1]) {
                    printConfig(box, varr);
                }
            }
        }
        double a = (flipit ? FlipAccFrac : 1) * (currentcluster==wrappedClusterBD ? BDAccFrac : 1);

        for (int m = 0; m < value.length; m++) {
            value[m] /= a;
        }
        return value[0];
    }

    private void printConfig(BoxCluster box, double[] varr) {
        System.out.println();
        int nmols = box.getMoleculeList().getMoleculeCount();
        for(int i=0; i<nmols;i++){
            IMolecule mol = box.getMoleculeList().getMolecule(i);
            int natoms = mol.getChildList().getAtomCount();
            for(int j=0; j<natoms;j++){
                IAtom atom = mol.getChildList().getAtom(j);
                Vector p = atom.getPosition();
                System.out.println(atom.getType().getElement().getSymbol() + " " + p.getX(0) + " " + p.getX(1) +" "+ p.getX(2));
            }

        }
        for(int i =0; i<varr.length; i++) {
            if(Double.isNaN(varr[i])) break;
            if(i==varr.length-1)System.out.print("avg ");
            System.out.println(varr[i]);
        }
    }

    public double[] getAllLastValues(BoxCluster box) {
        value(box);
        return value;
    }

    protected void flip(IMolecule flippedMolecule) {
        Vector COM = positionDefinition.position(flippedMolecule);
		IAtomList childAtoms = flippedMolecule.getChildList();
		for (int i = 0; i < childAtoms.size(); i++) {
		    childAtomVector.Ea1Tv1(2,COM);
			childAtomVector.ME(childAtoms.get(i).getPosition());
			childAtoms.get(i).getPosition().E(childAtomVector);
		}
    }

    public void setTemperature(double temperature) {
        wrappedCluster.setTemperature(temperature);
        if(wrappedClusterBD!=null)wrappedClusterBD.setTemperature(temperature);
    }

    public long getflipcount(){
        return flipcount;
    }

    public long gettotcount(){
        return totcount;
    }

    public double getflipfrac(){
        return ((double)flipcount)/totcount;
    }

    public long getBDcount() {return BDcount;}

    public long getBDtotcount(){return (totcount-flipcount)+(flipcount*(1<<pointCount()));}

    public double getBDfrac() {return ((double)BDcount)/getBDtotcount();}

}<|MERGE_RESOLUTION|>--- conflicted
+++ resolved
@@ -146,7 +146,6 @@
             value[0]=0;
             return value[0];
         }
-<<<<<<< HEAD
 
         for (int pass=0; pass<2; pass++){
             if(pass==1){
@@ -207,7 +206,7 @@
                 for (int i = 0; !didFlipTrue && i < pointCount; i++) {
                     flippedAtoms[i] = !flippedAtoms[i];
                     didFlipTrue = flippedAtoms[i];
-                    flip(atomList.getMolecule(i));
+                    flip(atomList.get(i));
                 }
                 if (!didFlipTrue) {
                     // if we flipped every atom from true to false, we must be done
@@ -237,20 +236,6 @@
             if (doPrint && pass==1 && !printed[printIdx][1]) {
                 System.out.println("avg "+value[0]/bfac + "\n");
                 printed[printIdx][1] = true;
-=======
-        if (debugme) System.out.print(String.format("%6.3f %10.4e ", Math.sqrt(maxR2), v[0]));
-
-        IMoleculeList atomList = box.getMoleculeList();
-        // loop through the atoms, toggling each one until we toggle one "on"
-        // this should generate each combination of flipped/unflipped for all
-        // the molecules
-        while (true) {
-            boolean didFlipTrue = false;
-            for (int i=0; !didFlipTrue && i<pointCount; i++) {
-                flippedAtoms[i] = !flippedAtoms[i];
-                didFlipTrue = flippedAtoms[i];
-                flip(atomList.get(i));
->>>>>>> 6a50772a
             }
             if(pass==0&&value[0]!=0)histe.addValue(Math.log(Math.abs(value[0]/bfac)));
             if (debugme) System.out.print(String.format("%10.4e\n", value[0]));
@@ -285,12 +270,12 @@
 
     private void printConfig(BoxCluster box, double[] varr) {
         System.out.println();
-        int nmols = box.getMoleculeList().getMoleculeCount();
+        int nmols = box.getMoleculeList().size();
         for(int i=0; i<nmols;i++){
-            IMolecule mol = box.getMoleculeList().getMolecule(i);
-            int natoms = mol.getChildList().getAtomCount();
+            IMolecule mol = box.getMoleculeList().get(i);
+            int natoms = mol.getChildList().size();
             for(int j=0; j<natoms;j++){
-                IAtom atom = mol.getChildList().getAtom(j);
+                IAtom atom = mol.getChildList().get(j);
                 Vector p = atom.getPosition();
                 System.out.println(atom.getType().getElement().getSymbol() + " " + p.getX(0) + " " + p.getX(1) +" "+ p.getX(2));
             }
