/* This Source Code Form is subject to the terms of the Mozilla Public
 * License, v. 2.0. If a copy of the MPL was not distributed with this
 * file, You can obtain one at http://mozilla.org/MPL/2.0/. */

package etomica.virial.simulations;

import etomica.action.activity.ActivityIntegrate;
import etomica.action.controller.Activity;
import etomica.action.controller.Controller;
import etomica.atom.AtomTypeOriented;
import etomica.data.*;
import etomica.data.types.DataGroup;
import etomica.integrator.Integrator;
import etomica.integrator.IntegratorMC;
import etomica.integrator.mcmove.MCMoveBoxStep;
import etomica.potential.IPotential2;
import etomica.potential.PotentialMasterBonding;
import etomica.potential.compute.NeighborManagerIntra;
import etomica.potential.compute.PotentialCompute;
import etomica.potential.compute.PotentialComputeAggregate;
import etomica.potential.compute.PotentialComputePair;
import etomica.simulation.Simulation;
import etomica.space.Space;
import etomica.species.ISpecies;
import etomica.units.*;
import etomica.util.random.RandomMersenneTwister;
import etomica.virial.BoxCluster;
import etomica.virial.ConfigurationCluster;
import etomica.virial.MeterVirial;
import etomica.virial.cluster.ClusterAbstract;
import etomica.virial.cluster.ClusterWeight;
import etomica.virial.mcmove.*;

/**
 * Generic simulation using Mayer sampling to evaluate cluster integrals
 */
public class SimulationVirial extends Simulation {


    public IDataSource meter;
    public AccumulatorRatioAverageCovariance accumulator;
    public IDataSink dataSink;
    public DataPumpListener accumulatorPump;
    public ISpecies[] species;

    public IntegratorMC integrator;
    public BoxCluster box;
    public ClusterAbstract[] allValueClusters;
    public ClusterWeight sampleCluster;
    public MCMoveBoxStep mcMoveTranslate;
    public MCMoveBoxStep mcMoveRotate;
    public MCMoveBoxStep mcMoveWiggle;
    public double temperature;
    public boolean doWiggle;
    public int[] newSeeds;
    public int[] numMolecules;
    protected double boxLength;
    protected PotentialMasterBonding.FullBondingInfo bondingInfo;
    protected IPotential2[][] pairPotentials;
    protected boolean initialized;

    public SimulationVirial(Space space, ISpecies[] species, int[] nMolecules, double temperature, ClusterWeight aSampleCluster, ClusterAbstract refCluster, ClusterAbstract[] targetClusters) {
        super(space);
        this.species = species;
        this.numMolecules = nMolecules;
        this.temperature = temperature;
        this.sampleCluster = aSampleCluster;
        allValueClusters = new ClusterAbstract[targetClusters.length+1];
        allValueClusters[0] = refCluster;
        System.arraycopy(targetClusters,0,allValueClusters,1,targetClusters.length);
    }

    public void setDoWiggle(boolean newDoWiggle) {
        this.doWiggle = newDoWiggle;
    }

    public void setSeeds(int[] newSeeds) {
        this.seeds = newSeeds;
    }

    public void setBoxLength(double length) {
        boxLength = length;
    }

    public void setIntraPairPotentials(IPotential2[][] pairPotentials) {
        if (initialized) throw new RuntimeException("too late");
        this.pairPotentials = pairPotentials;
    }

    public void setBondingInfo(PotentialMasterBonding.FullBondingInfo bondingInfo) {
        this.bondingInfo = bondingInfo;
    }

    public void init() {
        if (initialized) throw new RuntimeException("you can only call me once");
        // we aren't actually initialized yet, but we will be unless we crash.
        // if we crash, we shouldn't get called again!
        initialized = true;

        if (seeds != null) {
            setRandom(new RandomMersenneTwister(seeds));
        }
        for (int i = 0; i < species.length; i++) {
            addSpecies(species[i]);
        }

        box = new BoxCluster(sampleCluster, space, boxLength);
        addBox(box);

        for (int i = 0; i < species.length; i++) {
            box.setNMolecules(species[i], numMolecules[i]);
        }

        PotentialCompute pc;
        if (pairPotentials != null) {
            PotentialMasterBonding pmBonding = new PotentialMasterBonding(getSpeciesManager(), box, bondingInfo);
            PotentialComputePair pcPair = new PotentialComputePair(getSpeciesManager(), box, new NeighborManagerIntra(box, bondingInfo), pairPotentials);
            pc = new PotentialComputeAggregate(pmBonding, pcPair);
        }
        else if (bondingInfo != null){
            pc = new PotentialMasterBonding(getSpeciesManager(), box, bondingInfo);
        }
        else {
            pc = new PotentialComputeAggregate();
        }

        // temperature isn't going to mean anything here, but pass it anyway
        integrator = new IntegratorMC(pc, random, temperature, box);
        integrator.getMoveManager().setEquilibrating(false);
        integrator.setEventInterval(1);
        getController().addActivity(new ActivityIntegrate(integrator));

        boolean doRotate = false;
        boolean multiAtomic = false;
        for (int i=0; i<species.length; i++) {
            ISpecies sp = species[i];
            if (sp.getLeafAtomCount() == 1 && sp.getLeafType() instanceof AtomTypeOriented) {
                doRotate = true;
            }
            if (sp.getLeafAtomCount() > 1) {
                multiAtomic = true;
            }
        }

        if (!multiAtomic) {
            mcMoveTranslate = new MCMoveClusterAtomMulti(random, box);
            if (doRotate) {
                mcMoveRotate = new MCMoveClusterAtomRotateMulti(random, box);
                integrator.getMoveManager().addMCMove(mcMoveRotate);
            }
        } else {
            mcMoveTranslate = new MCMoveClusterMoleculeMulti(random, box);
            mcMoveRotate = new MCMoveClusterRotateMoleculeMulti(getRandom(), box);
            mcMoveRotate.setStepSize(Math.PI);
            if (doWiggle) {
                mcMoveWiggle = new MCMoveClusterWiggleMulti(random, pc, box);
                integrator.getMoveManager().addMCMove(mcMoveWiggle);
            }
            integrator.getMoveManager().addMCMove(mcMoveRotate);
        }
        integrator.getMoveManager().addMCMove(mcMoveTranslate);

        ConfigurationCluster configuration = new ConfigurationCluster(space);
        configuration.initializeCoordinates(box);

        setMeter(new MeterVirial(allValueClusters));
        ((MeterVirial) meter).setBox(box);
        setAccumulator(new AccumulatorRatioAverageCovariance());
    }

    public void setMeter(IDataSource newMeter) {
        meter = newMeter;
        if (accumulator != null) {
            if (accumulatorPump != null) {
                integrator.getEventManager().removeListener(accumulatorPump);
                accumulatorPump = null;
            }
            if (meter != null) {
                setAccumulator(accumulator);
            }
        }
	}

	public void setAccumulator(IDataSink newAccumulator) {
	    dataSink = newAccumulator;
	    if (newAccumulator instanceof AccumulatorRatioAverageCovariance) {
	        accumulator = (AccumulatorRatioAverageCovariance)newAccumulator;
	    }
	    else {
	        accumulator = null;
	    }
		if (accumulatorPump == null) {
			accumulatorPump = new DataPumpListener(meter,newAccumulator);
            integrator.getEventManager().addListener(accumulatorPump);
		}
		else {
			accumulatorPump.setDataSink(newAccumulator);
		}
	}

	public void setAccumulatorBlockSize(long newBlockSize) {
	    accumulator.setBlockSize(newBlockSize);
	}

	public void equilibrate(long initSteps) {
        // run a short simulation to get reasonable MC Move step sizes and
        // (if needed) narrow in on a reference preference
        getController().runActivityBlocking(makeEquilibrationActivity(initSteps));
    }

    private Activity makeEquilibrationActivity(long initSteps) {
        ActivityIntegrate ai = new ActivityIntegrate(integrator, initSteps);
        return new Activity() {
            @Override
            public void runActivity(Controller.ControllerHandle handle) {
                integrator.getMoveManager().setEquilibrating(true);
                ai.runActivity(handle);
                integrator.getMoveManager().setEquilibrating(false);
                if (accumulator != null) {
                    accumulator.reset();
                }
            }
        };
    }

    public Controller.ActivityHandle<?> addEquilibration(long initSteps) {
        return getController().addActivity(makeEquilibrationActivity(initSteps));
    }


    public void printResults(double refIntegral) {
<<<<<<< HEAD
        Unit cm =new PrefixedUnit(Prefix.CENTI, Meter.UNIT);
        Unit cm6 = new CompoundUnit(new Unit[]{cm}, new double[]{6});
        Unit mol2 = new CompoundUnit(new Unit[]{Mole.UNIT}, new double[]{2});
        Unit cm3mol = new UnitRatio(cm6, mol2);
=======
        printResults(refIntegral, null);
    }

    public void printResults(double refIntegral, String[] extraNames) {

>>>>>>> 095475fc
        DataGroup allYourBase = (DataGroup)accumulator.getData();
        IData averageData = allYourBase.getData(accumulator.AVERAGE.index);
        IData stdevData = allYourBase.getData(accumulator.STANDARD_DEVIATION.index);
        IData errorData = allYourBase.getData(accumulator.ERROR.index);
        IData correlationData = allYourBase.getData(accumulator.BLOCK_CORRELATION.index);
        IData ratioData = allYourBase.getData(accumulator.RATIO.index);
        IData ratioErrorData = allYourBase.getData(accumulator.RATIO_ERROR.index);
        IData covarianceData = allYourBase.getData(accumulator.BLOCK_COVARIANCE.index);

        System.out.println();
        /*System.out.print(String.format("reference average: %20.15e stdev: %9.4e error: %9.4e cor: %6.4f\n",
                averageData.getValue(0), stdevData.getValue(0), errorData.getValue(0), correlationData.getValue(0)));

        System.out.print(String.format("target average: %20.15e stdev: %9.4e error: %9.4e cor: %6.4f\n",
                averageData.getValue(1), stdevData.getValue(1), errorData.getValue(1), correlationData.getValue(1)));*/
        System.out.println(" average: "+averageData.getValue(0) + " std dev: "+ stdevData.getValue(0));
        int nData = averageData.getLength();
        int nCovData = covarianceData.getLength();
        if (nData*nData != nCovData) {
            // we need to know these to grab the right elements of covarianceData
            throw new RuntimeException("unexpected number of data values");
        }
        double correlationCoef = covarianceData.getValue(1)/Math.sqrt(covarianceData.getValue(0)*covarianceData.getValue(nData+1));
        correlationCoef = (Double.isNaN(correlationCoef) || Double.isInfinite(correlationCoef)) ? 0 : correlationCoef;

        System.out.println();
        if (averageData.getValue(0) != 0) {
            System.out.print(String.format("ratio average: %20.15e  error: %9.4e  cor: %6.4f\n", ratioData.getValue(1), ratioErrorData.getValue(1), correlationCoef));
            System.out.print(String.format("abs average: %20.15e  error: %9.4e\n", ratioData.getValue(1) * refIntegral, ratioErrorData.getValue(1) * Math.abs(refIntegral)));
        }

        int n = averageData.getLength();
        double[] var = new double[n];
        for (int i=0; i<n; i++) {
            var[i] = covarianceData.getValue((i) * n + (i));
        }

<<<<<<< HEAD
       // System.out.print(String.format("ratio average: %20.15e  error: %9.4e  cor: %6.4f\n", ratioData.getValue(1), ratioErrorData.getValue(1), correlationCoef));
        //System.out.print(String.format("abs average: %20.15e  error: %9.4e\n", ratioData.getValue(1)*refIntegral, ratioErrorData.getValue(1)*Math.abs(refIntegral)));

        System.out.println("abs average: "+(ratioData.getValue(1)*refIntegral) + " std dev: "+ (ratioErrorData.getValue(1)*Math.abs(refIntegral)));
        System.out.println("abs average (cm3/mol): "+cm3mol.fromSim(ratioData.getValue(1)*refIntegral) + " std dev: "+ cm3mol.fromSim(ratioErrorData.getValue(1)*Math.abs(refIntegral)));
=======
        for (int i=2; i<averageData.getLength(); i++) {
            String name = String.format("%d", i);
            if (extraNames != null) {
                name = extraNames[i-2];
            }
            System.out.print(String.format("target %s average: %20.15e stdev: %9.4e error: %9.4e cor: %6.4f tcor: ",
                    name, averageData.getValue(i), stdevData.getValue(i), errorData.getValue(i), correlationData.getValue(i)));
            for (int j=1; j<i; j++) {
                double c = var[i]*var[j] == 0 ? 0 : covarianceData.getValue((i)*n+(j))/Math.sqrt(var[i]*var[j]);
                System.out.print(String.format(" %20.18f", c));
            }
            System.out.println();
            if (averageData.getValue(0) != 0) {
                correlationCoef = covarianceData.getValue(i) / Math.sqrt(covarianceData.getValue(0) * covarianceData.getValue((i - 1) * nData + i));
                correlationCoef = (Double.isNaN(correlationCoef) || Double.isInfinite(correlationCoef)) ? 0 : correlationCoef;
                System.out.print(String.format("ratio %s average: %20.15e  error: %9.4e  cor: %6.4f\n", name, ratioData.getValue(i), ratioErrorData.getValue(i), correlationCoef));
                System.out.print(String.format("full %s average: %20.15e  error: %9.4e\n", name, ratioData.getValue(i) * refIntegral, ratioErrorData.getValue(i) * Math.abs(refIntegral)));
                System.out.println();
            }
        }
>>>>>>> 095475fc
    }

    @Override
    public Integrator getIntegrator() {
        return integrator;
    }
}
<|MERGE_RESOLUTION|>--- conflicted
+++ resolved
@@ -229,18 +229,14 @@
 
 
     public void printResults(double refIntegral) {
-<<<<<<< HEAD
+        printResults(refIntegral, null);
+    }
+
+    public void printResults(double refIntegral, String[] extraNames) {
         Unit cm =new PrefixedUnit(Prefix.CENTI, Meter.UNIT);
         Unit cm6 = new CompoundUnit(new Unit[]{cm}, new double[]{6});
         Unit mol2 = new CompoundUnit(new Unit[]{Mole.UNIT}, new double[]{2});
         Unit cm3mol = new UnitRatio(cm6, mol2);
-=======
-        printResults(refIntegral, null);
-    }
-
-    public void printResults(double refIntegral, String[] extraNames) {
-
->>>>>>> 095475fc
         DataGroup allYourBase = (DataGroup)accumulator.getData();
         IData averageData = allYourBase.getData(accumulator.AVERAGE.index);
         IData stdevData = allYourBase.getData(accumulator.STANDARD_DEVIATION.index);
@@ -268,9 +264,12 @@
 
         System.out.println();
         if (averageData.getValue(0) != 0) {
-            System.out.print(String.format("ratio average: %20.15e  error: %9.4e  cor: %6.4f\n", ratioData.getValue(1), ratioErrorData.getValue(1), correlationCoef));
-            System.out.print(String.format("abs average: %20.15e  error: %9.4e\n", ratioData.getValue(1) * refIntegral, ratioErrorData.getValue(1) * Math.abs(refIntegral)));
-        }
+           // System.out.print(String.format("ratio average: %20.15e  error: %9.4e  cor: %6.4f\n", ratioData.getValue(1), ratioErrorData.getValue(1), correlationCoef));
+            //System.out.print(String.format("abs average: %20.15e  error: %9.4e\n", ratioData.getValue(1)*refIntegral, ratioErrorData.getValue(1)*Math.abs(refIntegral)));
+
+        System.out.println("abs average: "+(ratioData.getValue(1)*refIntegral) + " std dev: "+ (ratioErrorData.getValue(1)*Math.abs(refIntegral)));
+        System.out.println("abs average (cm3/mol): "+cm3mol.fromSim(ratioData.getValue(1)*refIntegral) + " std dev: "+ cm3mol.fromSim(ratioErrorData.getValue(1)*Math.abs(refIntegral)));
+    }
 
         int n = averageData.getLength();
         double[] var = new double[n];
@@ -278,13 +277,6 @@
             var[i] = covarianceData.getValue((i) * n + (i));
         }
 
-<<<<<<< HEAD
-       // System.out.print(String.format("ratio average: %20.15e  error: %9.4e  cor: %6.4f\n", ratioData.getValue(1), ratioErrorData.getValue(1), correlationCoef));
-        //System.out.print(String.format("abs average: %20.15e  error: %9.4e\n", ratioData.getValue(1)*refIntegral, ratioErrorData.getValue(1)*Math.abs(refIntegral)));
-
-        System.out.println("abs average: "+(ratioData.getValue(1)*refIntegral) + " std dev: "+ (ratioErrorData.getValue(1)*Math.abs(refIntegral)));
-        System.out.println("abs average (cm3/mol): "+cm3mol.fromSim(ratioData.getValue(1)*refIntegral) + " std dev: "+ cm3mol.fromSim(ratioErrorData.getValue(1)*Math.abs(refIntegral)));
-=======
         for (int i=2; i<averageData.getLength(); i++) {
             String name = String.format("%d", i);
             if (extraNames != null) {
@@ -305,7 +297,6 @@
                 System.out.println();
             }
         }
->>>>>>> 095475fc
     }
 
     @Override
