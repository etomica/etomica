--- conflicted
+++ resolved
@@ -88,7 +88,6 @@
 
 	public SimulationVirial(Space space, ISpecies species, double temperature, ClusterWeight aSampleCluster, ClusterAbstract refCluster, ClusterAbstract[] targetClusters, boolean doWiggle) {
 	    this(space, new ISpecies[]{species}, new int[]{aSampleCluster.pointCount()}, temperature, aSampleCluster, refCluster, targetClusters);
-<<<<<<< HEAD
         setDoWiggle(doWiggle);
         init();
     }
@@ -105,20 +104,6 @@
     }
 
     public void init() {
-=======
-	    setDoWiggle(doWiggle);
-	    init();
-	}
-
-	public SimulationVirial(Space space, ISpecies species, double temperature, ClusterWeight aSampleCluster, ClusterAbstract refCluster, ClusterAbstract[] targetClusters, boolean doWiggle, int[] seeds) {
-		this(space, new ISpecies[]{species}, new int[]{aSampleCluster.pointCount()}, temperature, aSampleCluster, refCluster, targetClusters);
-		setDoWiggle(doWiggle);
-		setSeeds(seeds);
-		init();
-	}
-
-	public void init() {
->>>>>>> a695250f
         if (seeds != null) {
             setRandom(new RandomMersenneTwister(seeds));
         }
