--- conflicted
+++ resolved
@@ -93,13 +93,8 @@
         if (args.length > 0) {
             ParseArgs.doParseArgs(params, args);
         } else {
-<<<<<<< HEAD
-            params.nPoints = 3;
-            params.nSpheres = 3;
-=======
             params.nPoints = 2; // B order
             params.nSpheres = 3; // length of alkane
->>>>>>> 00e9e910
             params.temperature = 600;
             params.numSteps = 10000000;
         }
