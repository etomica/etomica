--- conflicted
+++ resolved
@@ -15,7 +15,6 @@
 import etomica.graphics.SimulationGraphic;
 import etomica.math.SpecialFunctions;
 import etomica.molecule.IMoleculeList;
-import etomica.molecule.Molecule;
 import etomica.molecule.MoleculePositionCOM;
 import etomica.potential.*;
 import etomica.space.Space;
@@ -39,8 +38,7 @@
 import etomica.virial.wheatley.ClusterWheatleySoftDerivatives;
 import etomica.virial.wheatley.ClusterWheatleySoftDerivativesMix;
 import etomica.virial.wheatley.ClusterWheatleySoftDerivativesMixBD;
-import org.apache.commons.math3.analysis.function.Sin;
-import etomica.virial.simulations.VirialAlkane;
+
 import java.awt.*;
 import java.util.*;
 import java.util.List;
@@ -62,11 +60,7 @@
             ParseArgs.doParseArgs(params, args);
         } else {
             // Customize Interactive Parameters Here
-<<<<<<< HEAD
-            params.chemForm = new ChemForm[]{ChemForm.propane};
-=======
             params.chemForm = new ChemForm[]{ChemForm.CH3OH};
->>>>>>> 00e9e910
             params.nPoints = 3;
             params.nTypes = new int[]{3};
             params.nDer = 0;
@@ -787,10 +781,7 @@
                 double bondLengthCH3OH = 1.43; // Angstrom
                 double bondLengthOH = 0.945; //Angstrom
                 double thetaCH3OH = Degree.UNIT.toSim(18.5) ;
-<<<<<<< HEAD
-=======
                 double theta_CH3OH = Degree.UNIT.toSim(108.5) ;
->>>>>>> 00e9e910
                 double sigmaCH3 = 3.75; // Angstrom
                 double epsilonCH3 = Kelvin.UNIT.toSim(98);
                 double qCH3 = Electron.UNIT.toSim(0.265);
@@ -800,21 +791,15 @@
                 double sigmaH = 0.0; // Angstrom
                 double epsilonH = Kelvin.UNIT.toSim(0.0);
                 double qH = Electron.UNIT.toSim(0.435);
-<<<<<<< HEAD
-=======
                 double k_thetaCH3OH = Kelvin.UNIT.toSim(55400.0);
->>>>>>> 00e9e910
 
 
                 //Construct Arrays
                 sigma = new double[] {sigmaCH3,sigmaO, sigmaH};
                 epsilon = new double[] {epsilonCH3,epsilonO, epsilonH};
                 charge = new double[]{qCH3, qO, qH};
-<<<<<<< HEAD
-=======
                 theta_eq = new double[]{theta_CH3OH};
                 k_theta = new double[]{k_thetaCH3OH};
->>>>>>> 00e9e910
 
                 //Get Coordinates
                 Vector3D posO = new Vector3D(new double[]{0, 0, 0});
@@ -868,12 +853,9 @@
                 Vector3D posH4 = new Vector3D(new double[]{-sumbond,0, 0});
                 Vector3D posH5 = new Vector3D(new double[]{-sumbond * Math.cos(theta), -sumbond * Math.sin(theta), 0});
                 Vector3D posH6 = new Vector3D(new double[]{sumbond * Math.cos(theta), -sumbond * Math.sin(theta), 0});
-<<<<<<< HEAD
-=======
                 System.out.println("Carbon Positions: " + Arrays.toString(new Vector3D[]{posC1, posC2, posC3, posC4, posC5, posC6}));
                 System.out.println("Hydrogen Positions: " + Arrays.toString(new Vector3D[]{posH1, posH2, posH3, posH4, posH5, posH6}));
 
->>>>>>> 00e9e910
 
 
                 //Set Geometry
@@ -1102,10 +1084,7 @@
                 Vector3D posC2 = new Vector3D(new double[]{bondLengthCHxCHy, 0, 0});
                 Vector3D posC3 = new Vector3D(new double[]{bondLengthCHxCHy + bondLengthCHxCHy * Math.cos(thetaCCH), bondLengthCHxCHy * Math.sin(thetaCCH),0});
                 Vector3D posC4 = new Vector3D(new double[]{bondLengthCHxCHy + 2 * bondLengthCHxCHy * Math.cos(thetaCCH), 2 * bondLengthCHxCHy * Math.sin(thetaCCH),0});
-<<<<<<< HEAD
-=======
                 System.out.println("Carbon Positions: " + Arrays.toString(new Vector3D[]{posC1, posC2, posC3, posC4}));
->>>>>>> 00e9e910
 
                 //Set Geometry
                 species = new SpeciesBuilder(space)
