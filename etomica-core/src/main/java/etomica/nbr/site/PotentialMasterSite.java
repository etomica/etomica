/* This Source Code Form is subject to the terms of the Mozilla Public
 * License, v. 2.0. If a copy of the MPL was not distributed with this
 * file, You can obtain one at http://mozilla.org/MPL/2.0/. */

package etomica.nbr.site;

import etomica.atom.AtomSetSinglet;
import etomica.atom.AtomType;
import etomica.atom.IAtom;
import etomica.atom.IAtomList;
import etomica.atom.iterator.AtomsetIteratorPDT;
import etomica.box.Box;
import etomica.box.BoxAgentManager;
import etomica.box.BoxCellManager;
import etomica.molecule.IMolecule;
import etomica.molecule.IMoleculeList;
import etomica.nbr.*;
import etomica.potential.*;
import etomica.simulation.Simulation;
import etomica.space.Space;
import etomica.species.ISpecies;
import etomica.util.Debug;

import java.util.List;

public class PotentialMasterSite extends PotentialMasterNbr {

    protected final AtomSetSinglet atomSetSinglet;
    protected final AtomsetIteratorPDT neighborIterator;
    private int cellRange;

	/**
	 * Invokes superclass constructor, specifying IteratorFactoryCell
     * for generating molecule iterators.  Sets default nCells of 10 and
     * position definition to null, so that atom type's definition is used
     * to assign cells.
     */
	public PotentialMasterSite(Simulation sim, int nCells, Space space) {
        this(sim, new BoxAgentManager<>(sim, box -> new NeighborSiteManager(box, nCells)), space);
    }

    public PotentialMasterSite(Simulation sim, BoxAgentManager<BoxCellManager> boxAgentManager, Space _space) {
        this(sim, boxAgentManager, new Api1ASite(_space.D(), boxAgentManager));
    }
    
    protected PotentialMasterSite(Simulation sim, BoxAgentManager<? extends BoxCellManager> boxAgentManager, AtomsetIteratorPDT neighborIterator) {
        super(sim, boxAgentManager);
        atomSetSinglet = new AtomSetSinglet();
        this.neighborIterator = neighborIterator;
	}
    
    /**
     * @return Returns the cellRange.
     */
    public int getCellRange() {
        return cellRange;
    }

    /**
     * @param newCellRange The cellRange to set.
     */
    public void setCellRange(int newCellRange) {
        cellRange = newCellRange;
    }

    protected void addRangedPotentialForTypes(IPotentialAtomic potential, AtomType[] atomType) {
        super.addRangedPotentialForTypes(potential, atomType);
        NeighborCriterion criterion;
        if (atomType.length == 2) {
            criterion = new CriterionTypePair(new CriterionAll(), atomType[0], atomType[1]);
            ISpecies moleculeType0 = atomType[0].getSpecies();
            ISpecies moleculeType1 = atomType[1].getSpecies();
            if (moleculeType0 == moleculeType1) {
                criterion = new CriterionInterMolecular(criterion);
            }
            setCriterion(atomType[0], atomType[1], criterion);
        }
        else if (atomType.length == 1) {
            criterion = new CriterionType(new CriterionAll(), atomType[0]);
            setCriterion1Body(potential, atomType[0], criterion);
        }
        else {
            criterion = new CriterionTypesMulti(new CriterionAll(), atomType);
            for (int i = 0; i < atomType.length; i++) {
                for (int j = 0; j <= i; j++) {
                    setCriterion(atomType[i], atomType[j], criterion);
                }
            }
        }
    }

    /**
     * Overrides superclass method to enable direct neighbor-list iteration
     * instead of iteration via species/potential hierarchy. If no target atoms are
     * specified in directive, neighborlist iteration is begun with
     * speciesMaster of box, and repeated recursively down species hierarchy;
     * if one atom is specified, neighborlist iteration is performed on it and
     * down species hierarchy from it; if two or more atoms are specified,
     * superclass method is invoked.
     */
    public void calculate(Box box, IteratorDirective id, PotentialCalculation pc) {
        if (!enabled)
            return;
        setBoxForCriteria(box);
        IAtom targetAtom = id.getTargetAtom();
        IMolecule targetMolecule = id.getTargetMolecule();
        neighborIterator.setBox(box);
        if (targetAtom == null && targetMolecule == null) {
            if (Debug.ON && id.direction() != IteratorDirective.Direction.UP) {
                throw new IllegalArgumentException("When there is no target, iterator directive must be up");
            }
            neighborIterator.setDirection(IteratorDirective.Direction.UP);
            // invoke setBox on all potentials
            for (IPotential allPotential : allPotentials) {
                allPotential.setBox(box);
            }

            //no target atoms specified
            //call calculate with each molecule
            for (int j=0; j<simulation.getSpeciesCount(); j++) {
                IMoleculeList moleculeList = box.getMoleculeList(simulation.getSpecies(j));
                PotentialArray intraPotentialArray = getIntraPotentials(simulation.getSpecies(j));
                final IPotential[] intraPotentials = intraPotentialArray.getPotentials();
                for (IMolecule molecule : moleculeList) {
                    IAtomList atomList = molecule.getChildList();
                    for (IAtom anAtomList : atomList) {
                        calculate(anAtomList, pc);
                    }

                    for (IPotential intraPotential : intraPotentials) {
                        ((PotentialGroupNbr) intraPotential).calculateRangeIndependent(molecule, id.direction(), null, pc);
                    }
                }
            }
        }
        else {
            // one target atom
            neighborIterator.setDirection(id.direction());
            if (targetAtom != null) {
                IPotentialAtomic[] potentials = getRangedPotentials(targetAtom.getType());
                for (IPotentialAtomic potential : potentials) {
                    if (potential != null) potential.setBox(box);
                }

                //walk up the tree looking for 1-body range-independent potentials that apply to parents
                IMolecule parentMolecule = targetAtom.getParentGroup();
                PotentialArray potentialArray = getIntraPotentials(parentMolecule.getType());
                IPotential[] intraPotentials = potentialArray.getPotentials();
                for (IPotential intraPotential : intraPotentials) {
                    intraPotential.setBox(box);
                    ((PotentialGroupNbr) intraPotential).calculateRangeIndependent(parentMolecule, id.direction(), targetAtom, pc);
                }
                calculate(targetAtom, pc);
            }
            else {
                for (IPotential allPotential : allPotentials) {
                    allPotential.setBox(box);
                }

                IAtomList atomList = (targetMolecule).getChildList();
                for (IAtom anAtomList : atomList) {
                    calculate(anAtomList, pc);
                }

                PotentialArray intraPotentialArray = getIntraPotentials(targetMolecule.getType());
                final IPotential[] intraPotentials = intraPotentialArray.getPotentials();
                for (IPotential intraPotential : intraPotentials) {
                    ((PotentialGroupNbr) intraPotential).calculateRangeIndependent(targetMolecule, id.direction(), null, pc);
                }
            }
        }
        if (lrcMaster != null) {
            lrcMaster.calculate(box, id, pc);
        }
    }

    /**
     * Performs given PotentialCalculation using potentials/neighbors associated
     * with the given atom (if any).  Then, if atom is not a leaf atom, iteration over
     * child atoms is performed and process is repeated (recursively) with each on down
     * the hierarchy until leaf atoms are reached.
     */
    protected void calculate(IAtom atom, PotentialCalculation pc) {
<<<<<<< HEAD
        PotentialArray potentialArray = getRangedPotentials(atom.getType());
        IPotential[] potentials = potentialArray.getPotentials();
        NeighborCriterion[] criteria = potentialArray.getCriteria();

        for(int i=0; i<potentials.length; i++) {
            switch (potentials[i].nBody()) {
            case 1:
                atomSetSinglet.atom = atom;
                pc.doCalculation(atomSetSinglet, (IPotentialAtomic)potentials[i]);
                break;
            case 2:
                IPotentialAtomic p2 = (IPotentialAtomic)potentials[i];
                NeighborCriterion nbrCriterion = criteria[i];
                neighborIterator.setTarget(atom);
                neighborIterator.reset();
                for (IAtomList pair = neighborIterator.next(); pair != null;
                     pair = neighborIterator.next()) {
                    if (nbrCriterion.accept(pair.get(0), pair.get(1))) {
                        pc.doCalculation(pair, p2);
                    }
=======

        List<IPotentialAtomic> potentials1 = rangedPotentials1Body[atom.getType().getIndex()];
        if (potentials1.size() > 0) {
            List<NeighborCriterion> criteria1 = criteria1Body[atom.getType().getIndex()];
            atomSetSinglet.atom = atom;
            for (int i = 0; i < potentials1.size(); i++) {
                if (criteria1.get(i).accept(atomSetSinglet)) pc.doCalculation(atomSetSinglet, potentials1.get(i));
            }
        }

        IPotentialAtomic[] potentials = rangedPotentials[atom.getType().getIndex()];
        NeighborCriterion[] myCriteria = criteria[atom.getType().getIndex()];

        for (int i = 0; i < potentials.length; i++) {
            if (potentials[i] == null) continue;
            IPotentialAtomic p2 = potentials[i];
            NeighborCriterion nbrCriterion = myCriteria[i];
            neighborIterator.setTarget(atom);
            neighborIterator.reset();
            for (IAtomList pair = neighborIterator.next(); pair != null;
                 pair = neighborIterator.next()) {
                if (nbrCriterion.accept(pair)) {
                    pc.doCalculation(pair, p2);
>>>>>>> 50fb8487
                }
            }
        }
    }

}<|MERGE_RESOLUTION|>--- conflicted
+++ resolved
@@ -181,35 +181,13 @@
      * the hierarchy until leaf atoms are reached.
      */
     protected void calculate(IAtom atom, PotentialCalculation pc) {
-<<<<<<< HEAD
-        PotentialArray potentialArray = getRangedPotentials(atom.getType());
-        IPotential[] potentials = potentialArray.getPotentials();
-        NeighborCriterion[] criteria = potentialArray.getCriteria();
-
-        for(int i=0; i<potentials.length; i++) {
-            switch (potentials[i].nBody()) {
-            case 1:
-                atomSetSinglet.atom = atom;
-                pc.doCalculation(atomSetSinglet, (IPotentialAtomic)potentials[i]);
-                break;
-            case 2:
-                IPotentialAtomic p2 = (IPotentialAtomic)potentials[i];
-                NeighborCriterion nbrCriterion = criteria[i];
-                neighborIterator.setTarget(atom);
-                neighborIterator.reset();
-                for (IAtomList pair = neighborIterator.next(); pair != null;
-                     pair = neighborIterator.next()) {
-                    if (nbrCriterion.accept(pair.get(0), pair.get(1))) {
-                        pc.doCalculation(pair, p2);
-                    }
-=======
 
         List<IPotentialAtomic> potentials1 = rangedPotentials1Body[atom.getType().getIndex()];
         if (potentials1.size() > 0) {
             List<NeighborCriterion> criteria1 = criteria1Body[atom.getType().getIndex()];
             atomSetSinglet.atom = atom;
             for (int i = 0; i < potentials1.size(); i++) {
-                if (criteria1.get(i).accept(atomSetSinglet)) pc.doCalculation(atomSetSinglet, potentials1.get(i));
+                if (criteria1.get(i).accept(atom, null)) pc.doCalculation(atomSetSinglet, potentials1.get(i));
             }
         }
 
@@ -224,9 +202,8 @@
             neighborIterator.reset();
             for (IAtomList pair = neighborIterator.next(); pair != null;
                  pair = neighborIterator.next()) {
-                if (nbrCriterion.accept(pair)) {
+                if (nbrCriterion.accept(pair.get(0), pair.get(1))) {
                     pc.doCalculation(pair, p2);
->>>>>>> 50fb8487
                 }
             }
         }
