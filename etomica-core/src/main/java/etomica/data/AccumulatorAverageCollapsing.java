--- conflicted
+++ resolved
@@ -96,25 +96,8 @@
         // blocks so they should all be 0.
         blockSums = Arrays.resizeArray(blockSums, maxBlocks);
     }
-<<<<<<< HEAD
-    
-    public int getMaxBlocks() {
-        return maxBlocks;
-    }
 
     public IDataInfo processDataInfo(IDataInfo incomingDataInfo) {
-=======
-
-    /**
-     * Checks that incoming Data implements Data, and returns null if
-     * this is so. Otherwise throws an exception, as there is no data
-     * caster to Data.
-     *
-     * @param incomingDataInfo
-     * @throws RuntimeException when length of incoming data is greater than 1
-     */
-    public DataPipe getDataCaster(IEtomicaDataInfo incomingDataInfo) {
->>>>>>> 235b5bda
         if (incomingDataInfo.getLength() > 1) {
             throw new RuntimeException("AccumulatorAverageCollapsing can only handle single data");
         }
