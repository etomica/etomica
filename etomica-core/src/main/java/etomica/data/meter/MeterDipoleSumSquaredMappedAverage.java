--- conflicted
+++ resolved
@@ -49,8 +49,6 @@
     protected Vector work;
     protected MoleculeAgentManager moleculeAgentManager;
     protected DipoleSource dipoleSource;
-    protected AtomLeafAgentManager<Vector> atomAgentManager;
-    protected PotentialCalculationForceSum pcForce;
 
 	public MeterDipoleSumSquaredMappedAverage(final Space space, Box box, Simulation sim, double dipoleMagnitude, double temperature, PotentialMaster potentialMaster) {
 		data = new DataDoubleArray(2);
@@ -73,22 +71,7 @@
 		allAtoms = new IteratorDirective();
 		dr = space.makeVector();
 		work = space.makeVector();
-		
-<<<<<<< HEAD
-		pcForce = new PotentialCalculationForceSum();
-		atomAgentManager = new AtomLeafAgentManager<Vector>(a -> space.makeVector() , box);
-        pcForce.setAgentManager(atomAgentManager);
-		
-=======
-		AtomLeafAgentManager.AgentSource<IntegratorVelocityVerlet.MyAgent> atomAgentSource = new AtomLeafAgentManager.AgentSource<IntegratorVelocityVerlet.MyAgent>() {
-		    public IntegratorVelocityVerlet.MyAgent makeAgent(IAtom a, Box agentBox) {
-		        return new IntegratorVelocityVerlet.MyAgent(space);
-		    }
-		    public void releaseAgent(IntegratorVelocityVerlet.MyAgent agent, IAtom atom, Box agentBox) {/**do nothing**/}
-        };
-		
 
->>>>>>> d614986a
 	}
 
 	public IData getData() {		
