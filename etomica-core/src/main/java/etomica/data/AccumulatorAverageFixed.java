--- conflicted
+++ resolved
@@ -100,16 +100,6 @@
     }
 
     /**
-<<<<<<< HEAD
-=======
-     * @return null (any data is good data)
-     */
-    public DataPipe getDataCaster(IEtomicaDataInfo incomingDataInfo) {
-        return null;
-    }
-
-    /**
->>>>>>> 235b5bda
      * Add the given values to the sums and block sums. If any of the given data
      * values is NaN, method returns with no effect on accumulation sums.
      *
@@ -134,13 +124,8 @@
         }
         return true;
     }
-<<<<<<< HEAD
     
     public void putDataInfo(IDataInfo inputDataInfo) {
-=======
-
-    public void putDataInfo(IEtomicaDataInfo inputDataInfo) {
->>>>>>> 235b5bda
         super.putDataInfo(inputDataInfo);
         if (blockDataSink != null) {
             blockDataSink.putDataInfo(inputDataInfo);
@@ -259,19 +244,7 @@
         mostRecentBlock.E(Double.NaN);
     }
 
-<<<<<<< HEAD
-    /**
-     * Prepares the accumulator for input data.  Discards any previous 
-     * contributions to statistics.
-     * 
-     * @param incomingDataInfo
-     *            the DataInfo instance for the data that will be given to
-     *            addData
-     */
     public IDataInfo processDataInfo(IDataInfo incomingDataInfo) {
-=======
-    public IEtomicaDataInfo processDataInfo(IEtomicaDataInfo incomingDataInfo) {
->>>>>>> 235b5bda
         sum = incomingDataInfo.makeData();
         sumBlockSquare = incomingDataInfo.makeData();
         currentBlockSum = incomingDataInfo.makeData();
