/* This Source Code Form is subject to the terms of the Mozilla Public
 * License, v. 2.0. If a copy of the MPL was not distributed with this
 * file, You can obtain one at http://mozilla.org/MPL/2.0/. */

package etomica.atom;

import etomica.space.Space;
import etomica.space.Vector;

import java.io.BufferedReader;
import java.io.IOException;
import java.io.Writer;

public class AtomLeafDynamic extends Atom implements IAtomKinetic {

    protected final Vector velocity;

    public AtomLeafDynamic(Space space, AtomType type) {
        super(space, type);
        velocity = space.makeVector();
    }

    public Vector getVelocity() {
        return velocity;
    }

<<<<<<< HEAD
    @Override
    public void saveState(Writer fw) throws IOException {
        super.saveState(fw);
        int D = velocity.getD();
        fw.write("" + velocity.getX(0));
        for (int i = 1; i < D; i++) fw.write(" " + velocity.getX(i));
        fw.write("\n");
    }

    @Override
    public void restoreState(BufferedReader br) throws IOException {
        super.restoreState(br);
        String[] bits = br.readLine().split(" ");
        int D = position.getD();
        for (int i = 0; i < D; i++) velocity.setX(i, Double.parseDouble(bits[i]));
=======
    public void copyCoordinatesFrom(IAtom atom) {
        super.copyCoordinatesFrom(atom);
        velocity.E(((IAtomKinetic) atom).getVelocity());
>>>>>>> a4130c89
    }
}<|MERGE_RESOLUTION|>--- conflicted
+++ resolved
@@ -24,7 +24,11 @@
         return velocity;
     }
 
-<<<<<<< HEAD
+    public void copyCoordinatesFrom(IAtom atom) {
+        super.copyCoordinatesFrom(atom);
+        velocity.E(((IAtomKinetic) atom).getVelocity());
+    }
+
     @Override
     public void saveState(Writer fw) throws IOException {
         super.saveState(fw);
@@ -40,10 +44,5 @@
         String[] bits = br.readLine().split(" ");
         int D = position.getD();
         for (int i = 0; i < D; i++) velocity.setX(i, Double.parseDouble(bits[i]));
-=======
-    public void copyCoordinatesFrom(IAtom atom) {
-        super.copyCoordinatesFrom(atom);
-        velocity.E(((IAtomKinetic) atom).getVelocity());
->>>>>>> a4130c89
     }
 }