--- conflicted
+++ resolved
@@ -55,11 +55,7 @@
         ewaldFourier = new PotentialComputeEwaldFourier(this, box, BondingInfo.noBonding());
         PotentialComputeEwaldFourier.EwaldParams ewaldParams = ewaldFourier.getOptimalParams(3, 0);
         System.out.println(ewaldParams);
-<<<<<<< HEAD
-        pair = new PotentialMasterListFasterer(this, box, 2, ewaldParams.rCut + 1, BondingInfo.noBonding());
-=======
-        PotentialMasterListFasterer pair = new PotentialMasterListFasterer(this.getSpeciesManager(), box, 2, ewaldParams.rCut + 1, BondingInfo.noBonding());
->>>>>>> ffef7218
+        pair = new PotentialMasterListFasterer(this.getSpeciesManager(), box, 2, ewaldParams.rCut + 1, BondingInfo.noBonding());
         PotentialComputeAggregate aggregate = new PotentialComputeAggregate(pair, ewaldFourier);
 //        PotentialComputeAggregate aggregate = new PotentialComputeAggregate(pair);
         integrator = new IntegratorVelocityVerletFasterer(aggregate, random, 0.01, 1.1, box);
