/* This Source Code Form is subject to the terms of the Mozilla Public
 * License, v. 2.0. If a copy of the MPL was not distributed with this
 * file, You can obtain one at http://mozilla.org/MPL/2.0/. */

package etomica.tests;

import etomica.action.BoxInflate;

import etomica.action.activity.ActivityIntegrate;
import etomica.atom.AtomType;
import etomica.box.Box;
import etomica.config.Configuration;
import etomica.config.Configurations;
import etomica.data.AccumulatorAverage;
import etomica.data.AccumulatorAverageFixed;
import etomica.data.DataPumpListener;
import etomica.data.meter.MeterPotentialEnergyFromIntegratorFasterer;
import etomica.data.meter.MeterPressureFasterer;
import etomica.data.types.DataDouble;
import etomica.data.types.DataGroup;
import etomica.integrator.IntegratorMCFasterer;
import etomica.integrator.mcmove.MCMoveAtomFasterer;
import etomica.integrator.mcmove.MCMoveStepTracker;
import etomica.nbr.cell.PotentialMasterCellFasterer;
import etomica.potential.P2LennardJones;
import etomica.potential.P2SoftSphericalTruncated;
import etomica.simulation.Simulation;
import etomica.space3d.Space3D;
import etomica.species.SpeciesGeneral;
import etomica.util.ParameterBase;
import etomica.util.ParseArgs;

/**
 * Simple Lennard-Jones Monte Carlo simulation in 3D.
 * Initial configurations at http://rheneas.eng.buffalo.edu/etomica/tests/
 */
public class TestLJMC3D extends Simulation {
<<<<<<< HEAD

    public IntegratorMCFasterer integrator;
    public MCMoveAtomFasterer mcMoveAtom;
    public SpeciesSpheresMono species;
=======
    
    public IntegratorMC integrator;
    public MCMoveAtom mcMoveAtom;
    public SpeciesGeneral species;
>>>>>>> 57a62339
    public Box box;
    public PotentialMasterCellFasterer potentialMaster;
    public P2LennardJones potential;
<<<<<<< HEAD
    public Controller controller;
=======
>>>>>>> 57a62339

    public TestLJMC3D(int numAtoms, int numSteps, Configuration config) {
        super(Space3D.getInstance());

        species = SpeciesGeneral.monatomic(space, AtomType.simpleFromSim(this));
        addSpecies(species);

        double sigma = 1.0;
        box = this.makeBox();
        potentialMaster = new PotentialMasterCellFasterer(this, box, 2);
        integrator = new IntegratorMCFasterer(this, potentialMaster, box);
        mcMoveAtom = new MCMoveAtomFasterer(random, potentialMaster, box);
        mcMoveAtom.setStepSize(0.275 * sigma);
        ((MCMoveStepTracker) mcMoveAtom.getTracker()).setTunable(false);
        integrator.getMoveManager().addMCMove(mcMoveAtom);
        integrator.getMoveManager().setEquilibrating(false);
        box.setNMolecules(species, numAtoms);
        BoxInflate inflater = new BoxInflate(box, space);
        inflater.setTargetDensity(0.65);
        inflater.actionPerformed();
        potential = new P2LennardJones(space, sigma, 1.0);

        double truncationRadius = 3.0 * sigma;

        P2SoftSphericalTruncated potentialTruncated = new P2SoftSphericalTruncated(space, potential, truncationRadius);
        AtomType leafType = species.getLeafType();
        potentialMaster.setPairPotential(leafType, leafType, potentialTruncated);

        config.initializeCoordinates(box);

        potentialMaster.init();
    }

    public static void main(String[] args) {
        SimParams params = new SimParams();
        ParseArgs.doParseArgs(params, args);
        int numAtoms = params.numAtoms;
        Configuration config = Configurations.fromResourceFile(String.format("LJMC3D%d.pos", numAtoms), TestLJMC3D.class);

        TestLJMC3D sim = new TestLJMC3D(numAtoms, params.numSteps, config);

        MeterPressureFasterer pMeter = new MeterPressureFasterer(sim.box, sim.potentialMaster);
        pMeter.setTemperature(sim.integrator.getTemperature());
        AccumulatorAverage pAccumulator = new AccumulatorAverageFixed(10);
        DataPumpListener pPump = new DataPumpListener(pMeter, pAccumulator, 2 * numAtoms);
        sim.integrator.getEventManager().addListener(pPump);
        MeterPotentialEnergyFromIntegratorFasterer energyMeter = new MeterPotentialEnergyFromIntegratorFasterer(sim.integrator);
        AccumulatorAverage energyAccumulator = new AccumulatorAverageFixed(10);
        DataPumpListener energyPump = new DataPumpListener(energyMeter, energyAccumulator, 10);
        energyAccumulator.setBlockSize(50);
<<<<<<< HEAD
        sim.integrator.getEventManager().addListener(energyPump);

        long t1 = System.nanoTime();
        sim.getController().actionPerformed();
        long t2 = System.nanoTime();
        System.out.println("time: " + (t2 - t1) / 1e9);

        System.out.println("Move acceptance: " + sim.mcMoveAtom.getTracker().acceptanceProbability());
=======
        sim.integrator.getEventManager().addListener(new IntegratorListenerAction(energyManager));
>>>>>>> 57a62339

        sim.getController().runActivityBlocking(new ActivityIntegrate(sim.integrator, params.numSteps));

        double Z = ((DataDouble) ((DataGroup) pAccumulator.getData()).getData(pAccumulator.AVERAGE.index)).x * sim.box.getBoundary().volume() / (sim.box.getMoleculeList().size() * sim.integrator.getTemperature());
        double avgPE = ((DataDouble) ((DataGroup) energyAccumulator.getData()).getData(energyAccumulator.AVERAGE.index)).x;
        avgPE /= numAtoms;
        System.out.println("Z=" + Z);
        System.out.println("PE/epsilon=" + avgPE);
        double temp = sim.integrator.getTemperature();
        double Cv = ((DataDouble) ((DataGroup) energyAccumulator.getData()).getData(energyAccumulator.STANDARD_DEVIATION.index)).x;
        Cv /= temp;
        Cv *= Cv / numAtoms;
        System.out.println("Cv/k=" + Cv);

        if (Double.isNaN(Z) || Math.abs(Z + 0.25 - 0.4) > 0.2) {
            System.exit(1);
        }
        if (Double.isNaN(avgPE) || Math.abs(avgPE + 4.56 - 0.2) > 0.04) {
            System.exit(2);
        }
        if (Double.isNaN(Cv) || Math.abs(Cv - 0.61) > 0.45) {  // actual average seems to be 0.51
            System.exit(3);
        }
    }

    public static class SimParams extends ParameterBase {
        public int numAtoms = 500;
        public int numSteps = 400000;
    }
}<|MERGE_RESOLUTION|>--- conflicted
+++ resolved
@@ -35,24 +35,13 @@
  * Initial configurations at http://rheneas.eng.buffalo.edu/etomica/tests/
  */
 public class TestLJMC3D extends Simulation {
-<<<<<<< HEAD
 
     public IntegratorMCFasterer integrator;
     public MCMoveAtomFasterer mcMoveAtom;
-    public SpeciesSpheresMono species;
-=======
-    
-    public IntegratorMC integrator;
-    public MCMoveAtom mcMoveAtom;
     public SpeciesGeneral species;
->>>>>>> 57a62339
     public Box box;
     public PotentialMasterCellFasterer potentialMaster;
     public P2LennardJones potential;
-<<<<<<< HEAD
-    public Controller controller;
-=======
->>>>>>> 57a62339
 
     public TestLJMC3D(int numAtoms, int numSteps, Configuration config) {
         super(Space3D.getInstance());
@@ -103,20 +92,14 @@
         AccumulatorAverage energyAccumulator = new AccumulatorAverageFixed(10);
         DataPumpListener energyPump = new DataPumpListener(energyMeter, energyAccumulator, 10);
         energyAccumulator.setBlockSize(50);
-<<<<<<< HEAD
         sim.integrator.getEventManager().addListener(energyPump);
 
         long t1 = System.nanoTime();
-        sim.getController().actionPerformed();
+        sim.getController().runActivityBlocking(new ActivityIntegrate(sim.integrator, params.numSteps));
         long t2 = System.nanoTime();
         System.out.println("time: " + (t2 - t1) / 1e9);
 
         System.out.println("Move acceptance: " + sim.mcMoveAtom.getTracker().acceptanceProbability());
-=======
-        sim.integrator.getEventManager().addListener(new IntegratorListenerAction(energyManager));
->>>>>>> 57a62339
-
-        sim.getController().runActivityBlocking(new ActivityIntegrate(sim.integrator, params.numSteps));
 
         double Z = ((DataDouble) ((DataGroup) pAccumulator.getData()).getData(pAccumulator.AVERAGE.index)).x * sim.box.getBoundary().volume() / (sim.box.getMoleculeList().size() * sim.integrator.getTemperature());
         double avgPE = ((DataDouble) ((DataGroup) energyAccumulator.getData()).getData(energyAccumulator.AVERAGE.index)).x;
