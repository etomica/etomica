--- conflicted
+++ resolved
@@ -4,15 +4,11 @@
 
 package etomica.lattice;
 
-<<<<<<< HEAD
 import etomica.nbr.cell.Cell;
 import etomica.space.Space;
 import etomica.space.Vector;
-=======
-import etomica.space.Space;
 import etomica.space.Vector;
 import etomica.util.Debug;
->>>>>>> 50fb8487
 
 /**
  * A lattice of arbitrarily-sized rectangular cells, such that a point in space can be
@@ -50,16 +46,11 @@
      */
     public Object site(Vector r) {
         int idx1D = 0;
-<<<<<<< HEAD
         for (int i = 0; i < d; i++) {
-            int j = ((int) (size[i] * (r.getX(i) / dimensions.getX(i) + 0.5)));
-=======
-        for(int i=0; i<D; i++) {
             if (Debug.ON && 2 * Math.abs(r.getX(i)) > dimensions.getX(i)) {
                 throw new RuntimeException("vector " + r + " is outside the boundary " + dimensions);
             }
-            int j = ((int)(size[i]*(r.getX(i)/dimensions.getX(i)+0.5)));
->>>>>>> 50fb8487
+            int j = ((int) (size[i] * (r.getX(i) / dimensions.getX(i) + 0.5)));
             if (j == -1) j = 0;
             else if (j == size[i]) j = size[i] - 1;
             idx1D += j * jumpCount[i];
