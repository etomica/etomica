/* This Source Code Form is subject to the terms of the Mozilla Public
 * License, v. 2.0. If a copy of the MPL was not distributed with this
 * file, You can obtain one at http://mozilla.org/MPL/2.0/. */

package etomica.integrator.mcmove;

import etomica.atom.AtomSource;
import etomica.atom.AtomSourceRandomLeaf;
import etomica.atom.IAtom;
import etomica.atom.iterator.AtomIterator;
import etomica.atom.iterator.AtomIteratorSinglet;
import etomica.box.Box;
import etomica.data.meter.MeterPotentialEnergy;
import etomica.potential.PotentialCalculationEnergySum;
import etomica.potential.PotentialMaster;
import etomica.space.Space;
import etomica.space.Vector;
import etomica.util.random.IRandom;

/**
 * Standard Monte Carlo atom-displacement trial move. Selects an atom at random, displaces it to a new position selected at random
 * on a cube centered on its current position. The set of atoms subject to the trial can be configured;
 * default is all leaf-atoms.
 *
 * @author David Kofke
 */
public class MCMoveAtom extends MCMoveBoxStep {

    protected final AtomIteratorSinglet affectedAtomIterator = new AtomIteratorSinglet();
    protected final MeterPotentialEnergy energyMeter;
    protected final Vector translationVector;
    protected final IRandom random;
    protected final boolean fixOverlap;
    protected final Space space;
    protected IAtom atom;
    protected double uOld;
    protected double uNew = Double.NaN;
    protected AtomSource atomSource;

    /**
     * Constructs the move with default stepSize = 1.0, stepSizeMax = 15.0, fixOverlap = false
     *
     * @param random          random number generator used to select the atom and its displacement
     * @param potentialMaster used to construct MeterPotentialEnergy required by full constructor
     * @param space           space of the simulation
     */
    public MCMoveAtom(IRandom random, PotentialMaster potentialMaster, Space space) {
        this(random, potentialMaster, space, 1.0, 15.0, false);
    }

    /**
     * @param random          random number generator used to select the atom and its displacement
     * @param potentialMaster used to construct MeterPotentialEnergy required by full constructor
     * @param space           space of the simulation
     * @param stepSize        starting step size for the trial
     * @param stepSizeMax     maximum allowable value of stepSize
     * @param fixOverlap      flag specifying whether trial throws an exception if the configuration
     *                        at the start of the trial has an overlap
     */
    public MCMoveAtom(IRandom random, PotentialMaster potentialMaster,
                      Space space, double stepSize, double stepSizeMax,
                      boolean fixOverlap) {
        this(random, potentialMaster, space, stepSize, stepSizeMax, fixOverlap,
                new MeterPotentialEnergy(potentialMaster));
    }

    /**
     * Constructs with specification of special-purpose energy meter.
     * @param random          random number generator used to select the atom and its displacement
     * @param potentialMaster not directly used
     * @param space           space of the simulation
     * @param stepSize        starting step size for the trial
     * @param stepSizeMax     maximum allowable value of stepSize
     * @param fixOverlap      if false, throws an exception if the configuration
     *                        at the start of the trial has an overlap
     * @param meterPE         used to compute energies before and after displacement
     */
    public MCMoveAtom(IRandom random, PotentialMaster potentialMaster,
                      Space space, double stepSize, double stepSizeMax,
                      boolean fixOverlap, MeterPotentialEnergy meterPE) {
        super(potentialMaster);
        this.random = random;
        this.space = space;
        atomSource = new AtomSourceRandomLeaf();
        ((AtomSourceRandomLeaf) atomSource).setRandomNumberGenerator(random);
        this.energyMeter = meterPE;
        translationVector = space.makeVector();
        setStepSizeMax(stepSizeMax);
        setStepSizeMin(0.0);
        setStepSize(stepSize);
        perParticleFrequency = true;
        energyMeter.setIncludeLrc(false);
        this.fixOverlap = fixOverlap;
    }

    public boolean doTrial() {
         atom = atomSource.getAtom();
        if (atom == null) return false;
<<<<<<< HEAD
        energyMeter.setTarget(atom);
        uOld = energyMeter.getDataAsScalar();
        if (uOld > 1e8 && !fixOverlap) {
            PotentialCalculationEnergySum.debug = true;
            energyMeter.getDataAsScalar();
            throw new RuntimeException("atom " + atom + " in box " + box + " has an overlap");
=======
        if(potential.isPotentialHard() && !fixOverlap) {
            uOld = 0.0;
        } else {
            energyMeter.setTarget(atom);
            uOld = energyMeter.getDataAsScalar();
            if (uOld > 1e8 && !fixOverlap) {
                PotentialCalculationEnergySum.debug = true;
                uOld = energyMeter.getDataAsScalar();
                throw new RuntimeException("atom " + atom + " in box " + box + " has an overlap");
            }
>>>>>>> e57a9935
        }

        translationVector.setRandomCube(random);
        translationVector.TE(stepSize);
        atom.getPosition().PE(translationVector);
        return true;
    }//end of doTrial

    public double getChi(double temperature) {
        energyMeter.setTarget(atom);
        uNew = energyMeter.getDataAsScalar();
        return Math.exp(-(uNew - uOld) / temperature);
    }

    public double energyChange() {
        return uNew - uOld;
    }

    public void acceptNotify() {  /* do nothing */
    }

    public void rejectNotify() {
        translationVector.TE(-1);
        atom.getPosition().PE(translationVector);
    }

    public AtomIterator affectedAtoms() {
        affectedAtomIterator.setAtom(atom);
        return affectedAtomIterator;
    }

    public void setBox(Box p) {
        super.setBox(p);
        energyMeter.setBox(p);
        atomSource.setBox(p);
    }

    /**
     * The AtomSource is used to select the atom at the beginning of the trial
     *
     * @return the atomSource.
     */
    public AtomSource getAtomSource() {
        return atomSource;
    }

    /**
     * @param source The atomSource to set.
     */
    public void setAtomSource(AtomSource source) {
        atomSource = source;
    }
}<|MERGE_RESOLUTION|>--- conflicted
+++ resolved
@@ -94,16 +94,8 @@
     }
 
     public boolean doTrial() {
-         atom = atomSource.getAtom();
+        atom = atomSource.getAtom();
         if (atom == null) return false;
-<<<<<<< HEAD
-        energyMeter.setTarget(atom);
-        uOld = energyMeter.getDataAsScalar();
-        if (uOld > 1e8 && !fixOverlap) {
-            PotentialCalculationEnergySum.debug = true;
-            energyMeter.getDataAsScalar();
-            throw new RuntimeException("atom " + atom + " in box " + box + " has an overlap");
-=======
         if(potential.isPotentialHard() && !fixOverlap) {
             uOld = 0.0;
         } else {
@@ -114,7 +106,6 @@
                 uOld = energyMeter.getDataAsScalar();
                 throw new RuntimeException("atom " + atom + " in box " + box + " has an overlap");
             }
->>>>>>> e57a9935
         }
 
         translationVector.setRandomCube(random);
