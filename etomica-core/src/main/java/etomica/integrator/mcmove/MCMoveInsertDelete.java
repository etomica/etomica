--- conflicted
+++ resolved
@@ -114,13 +114,8 @@
         insert = (random.nextInt(2) == 0);
         if (insert) {
             uOld = 0.0;
-<<<<<<< HEAD
             
             if(!reservoir.isEmpty()) testMolecule = reservoir.remove(reservoir.size()-1);
-=======
-
-            if (!reservoir.isEmpty()) testMolecule = reservoir.remove(reservoir.getMoleculeCount() - 1);
->>>>>>> e57a9935
             else testMolecule = species.makeMolecule();
 
             atomTranslator.setDestination(positionSource.randomPosition());
