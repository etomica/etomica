/* This Source Code Form is subject to the terms of the Mozilla Public
 * License, v. 2.0. If a copy of the MPL was not distributed with this
 * file, You can obtain one at http://mozilla.org/MPL/2.0/. */

package etomica.integrator;

import etomica.atom.AtomSetSinglet;
import etomica.atom.IAtomKinetic;
import etomica.atom.IAtomList;
import etomica.box.Box;
import etomica.potential.compute.PotentialCompute;
import etomica.space.Vector;
import etomica.space3d.Vector3D;
import etomica.util.Debug;
import etomica.util.random.IRandom;

import java.util.ArrayList;

public class IntegratorVelocityVerlet extends IntegratorMD {

    public IntegratorVelocityVerlet(PotentialCompute potentialCompute, IRandom random,
                                    double timeStep, double temperature, Box box) {
        super(potentialCompute, random, timeStep, temperature, box);
    }

//--------------------------------------------------------------
// steps all particles across time interval tStep

    // assumes one box
    protected void doStepInternal() {
        super.doStepInternal();
        double dotValF =0;
        if (Debug.ON && Debug.DEBUG_NOW) {
            IAtomList pair = Debug.getAtoms(box);
            if (pair != null) {
                Vector dr = space.makeVector();
                dr.Ev1Mv2(pair.get(1).getPosition(), pair.get(0).getPosition());
                System.out.println(pair + " dr " + dr);
            }
        }
        IAtomList leafList = box.getLeafList();
        int nLeaf = leafList.size();
        Vector[] forces = potentialCompute.getForces();
        ArrayList<double[]> rFinal = new ArrayList<>();
        ArrayList<double[]> rInitial = new ArrayList<>();
        ArrayList<double[]> fFinal = new ArrayList<>();
        ArrayList<double[]> rDiff = new ArrayList<>();
        ArrayList<Double> rdotF = new ArrayList<>();
        for (int iLeaf = 0; iLeaf < nLeaf; iLeaf++) {
            IAtomKinetic a = (IAtomKinetic) leafList.get(iLeaf);
            Vector force = forces[iLeaf];
            Vector r = a.getPosition();
            Vector v = a.getVelocity();
            if (Debug.ON && Debug.DEBUG_NOW ) {
                rInitial.add(r.toArray());
                System.out.println("first " + a + " r=" + r + ", v=" + v + ", f=" + force);
            }
            Vector rOld = a.getPosition();
            v.PEa1Tv1(0.5 * timeStep * a.getType().rm(), force);  // p += f(old)*dt/2
<<<<<<< HEAD
            r.PEa1Tv1(timeStep, v);         // r += p*dt/m
         /*  System.out.println("rdiff  " + rdiff);
           rdiff.dot(force);
            System.out.println("prod " +rdiff );*/
=======
            r.PEa1Tv1(0.5 * timeStep, v);         // r += p*dt/m/2
        }

        if (isothermal) {
            doThermostatInternal();
        }

        //Finish integration step
        for (int iLeaf = 0; iLeaf < nLeaf; iLeaf++) {
            IAtomKinetic a = (IAtomKinetic) leafList.get(iLeaf);
            Vector r = a.getPosition();
            Vector v = a.getVelocity();
            if (Debug.ON && Debug.DEBUG_NOW && Debug.anyAtom(new AtomSetSinglet(a))) {
                System.out.println("second " + a + " v=" + v + ", f=" + forces[iLeaf]);
            }
            r.PEa1Tv1(0.5 * timeStep, v);         // r += p*dt/m/2
>>>>>>> 095475fc
        }

        eventManager.forcePrecomputed();

        currentPotentialEnergy = potentialCompute.computeAll(true);



        eventManager.forceComputed();

        for (int iLeaf = 0; iLeaf < nLeaf; iLeaf++) {
            IAtomKinetic a = (IAtomKinetic) leafList.get(iLeaf);
<<<<<<< HEAD
            Vector velocity = a.getVelocity();
            Vector r = a.getPosition();
            if (Debug.ON  && Debug.DEBUG_NOW ) {
                rFinal.add(r.toArray());
                fFinal.add(forces[iLeaf].toArray());
                System.out.println("second " + a +" r=" + r + ", v=" + velocity + ", f=" + forces[iLeaf]);
=======
            Vector v = a.getVelocity();
            if (Debug.ON && Debug.DEBUG_NOW && Debug.anyAtom(new AtomSetSinglet(a))) {
                System.out.println("third " + a + " v=" + v + ", f=" + forces[iLeaf]);
>>>>>>> 095475fc
            }
            v.PEa1Tv1(0.5 * timeStep * a.getType().rm(), forces[iLeaf]);  //p += f(new)*dt/2
        }
<<<<<<< HEAD
        eventManager.preThermostat();
=======

        eventManager.finalizeStep();

>>>>>>> 095475fc
        currentKineticEnergy = 0;
        for (int iLeaf = 0; iLeaf < nLeaf; iLeaf++) {
            IAtomKinetic a = (IAtomKinetic) leafList.get(iLeaf);
            currentKineticEnergy += 0.5 * a.getType().getMass() * a.getVelocity().squared();
        }

<<<<<<< HEAD
        if (isothermal) {
            doThermostatInternal();
        }
      /*  IAtomKinetic a = (IAtomKinetic) leafList.get(0);
        for (int i=0; i<fFinal.size(); i++){
            Vector v1 = Vector.of(rInitial.get(i));
            Vector v2 = Vector.of(rFinal.get(i));
            v1.ME(v2);
            rDiff.add(v1.toArray());
            Vector f1 = Vector.of(fFinal.get(i));
            double dotVal = v1.dot(f1);
            dotValF += dotVal;
            rdotF.add(dotVal);
        }*/
      // System.out.println("Step: " + stepCount+" PE: "+ currentPotentialEnergy + " KE: " + currentKineticEnergy + " TE: "+ (currentKineticEnergy+currentPotentialEnergy)  +" "+ dotValF+ "\n");
=======
>>>>>>> 095475fc
    }

    public void reset() {
        super.reset();

        if (Debug.ON && Debug.DEBUG_NOW) {
            IAtomList pair = Debug.getAtoms(box);
            if (pair != null) {
                Vector dr = space.makeVector();
                dr.Ev1Mv2(pair.get(1).getPosition(), pair.get(0).getPosition());
                System.out.println(pair + " dr " + dr);
            }
        }

        precomputeForce();
    }

    public void precomputeForce() {
        eventManager.forcePrecomputed();

        currentPotentialEnergy = potentialCompute.computeAll(true);
        eventManager.forceComputed();
    }

    public void postRestore() {
        super.postRestore();
        precomputeForce();
    }
}<|MERGE_RESOLUTION|>--- conflicted
+++ resolved
@@ -10,11 +10,8 @@
 import etomica.box.Box;
 import etomica.potential.compute.PotentialCompute;
 import etomica.space.Vector;
-import etomica.space3d.Vector3D;
 import etomica.util.Debug;
 import etomica.util.random.IRandom;
-
-import java.util.ArrayList;
 
 public class IntegratorVelocityVerlet extends IntegratorMD {
 
@@ -29,7 +26,6 @@
     // assumes one box
     protected void doStepInternal() {
         super.doStepInternal();
-        double dotValF =0;
         if (Debug.ON && Debug.DEBUG_NOW) {
             IAtomList pair = Debug.getAtoms(box);
             if (pair != null) {
@@ -41,28 +37,15 @@
         IAtomList leafList = box.getLeafList();
         int nLeaf = leafList.size();
         Vector[] forces = potentialCompute.getForces();
-        ArrayList<double[]> rFinal = new ArrayList<>();
-        ArrayList<double[]> rInitial = new ArrayList<>();
-        ArrayList<double[]> fFinal = new ArrayList<>();
-        ArrayList<double[]> rDiff = new ArrayList<>();
-        ArrayList<Double> rdotF = new ArrayList<>();
         for (int iLeaf = 0; iLeaf < nLeaf; iLeaf++) {
             IAtomKinetic a = (IAtomKinetic) leafList.get(iLeaf);
             Vector force = forces[iLeaf];
             Vector r = a.getPosition();
             Vector v = a.getVelocity();
-            if (Debug.ON && Debug.DEBUG_NOW ) {
-                rInitial.add(r.toArray());
+            if (Debug.ON && Debug.DEBUG_NOW && Debug.anyAtom(new AtomSetSinglet(a))) {
                 System.out.println("first " + a + " r=" + r + ", v=" + v + ", f=" + force);
             }
-            Vector rOld = a.getPosition();
             v.PEa1Tv1(0.5 * timeStep * a.getType().rm(), force);  // p += f(old)*dt/2
-<<<<<<< HEAD
-            r.PEa1Tv1(timeStep, v);         // r += p*dt/m
-         /*  System.out.println("rdiff  " + rdiff);
-           rdiff.dot(force);
-            System.out.println("prod " +rdiff );*/
-=======
             r.PEa1Tv1(0.5 * timeStep, v);         // r += p*dt/m/2
         }
 
@@ -79,65 +62,31 @@
                 System.out.println("second " + a + " v=" + v + ", f=" + forces[iLeaf]);
             }
             r.PEa1Tv1(0.5 * timeStep, v);         // r += p*dt/m/2
->>>>>>> 095475fc
         }
 
         eventManager.forcePrecomputed();
 
         currentPotentialEnergy = potentialCompute.computeAll(true);
 
-
-
         eventManager.forceComputed();
 
         for (int iLeaf = 0; iLeaf < nLeaf; iLeaf++) {
             IAtomKinetic a = (IAtomKinetic) leafList.get(iLeaf);
-<<<<<<< HEAD
-            Vector velocity = a.getVelocity();
-            Vector r = a.getPosition();
-            if (Debug.ON  && Debug.DEBUG_NOW ) {
-                rFinal.add(r.toArray());
-                fFinal.add(forces[iLeaf].toArray());
-                System.out.println("second " + a +" r=" + r + ", v=" + velocity + ", f=" + forces[iLeaf]);
-=======
             Vector v = a.getVelocity();
             if (Debug.ON && Debug.DEBUG_NOW && Debug.anyAtom(new AtomSetSinglet(a))) {
                 System.out.println("third " + a + " v=" + v + ", f=" + forces[iLeaf]);
->>>>>>> 095475fc
             }
             v.PEa1Tv1(0.5 * timeStep * a.getType().rm(), forces[iLeaf]);  //p += f(new)*dt/2
         }
-<<<<<<< HEAD
-        eventManager.preThermostat();
-=======
 
         eventManager.finalizeStep();
 
->>>>>>> 095475fc
         currentKineticEnergy = 0;
         for (int iLeaf = 0; iLeaf < nLeaf; iLeaf++) {
             IAtomKinetic a = (IAtomKinetic) leafList.get(iLeaf);
             currentKineticEnergy += 0.5 * a.getType().getMass() * a.getVelocity().squared();
         }
 
-<<<<<<< HEAD
-        if (isothermal) {
-            doThermostatInternal();
-        }
-      /*  IAtomKinetic a = (IAtomKinetic) leafList.get(0);
-        for (int i=0; i<fFinal.size(); i++){
-            Vector v1 = Vector.of(rInitial.get(i));
-            Vector v2 = Vector.of(rFinal.get(i));
-            v1.ME(v2);
-            rDiff.add(v1.toArray());
-            Vector f1 = Vector.of(fFinal.get(i));
-            double dotVal = v1.dot(f1);
-            dotValF += dotVal;
-            rdotF.add(dotVal);
-        }*/
-      // System.out.println("Step: " + stepCount+" PE: "+ currentPotentialEnergy + " KE: " + currentKineticEnergy + " TE: "+ (currentKineticEnergy+currentPotentialEnergy)  +" "+ dotValF+ "\n");
-=======
->>>>>>> 095475fc
     }
 
     public void reset() {
