/* This Source Code Form is subject to the terms of the Mozilla Public
 * License, v. 2.0. If a copy of the MPL was not distributed with this
 * file, You can obtain one at http://mozilla.org/MPL/2.0/. */

package etomica.space;

import etomica.lattice.IndexIteratorRectangular;
import etomica.lattice.IndexIteratorSizable;

/**
 * Rectangular boundary that is periodic in every dimension.
 */
public class BoundaryRectangularPeriodic extends BoundaryRectangular {

    protected final Vector tempImage;

    /**
     * Constructs cubic boundary with the default box-size given by the Simulation.
     */
    public BoundaryRectangularPeriodic(Space _space) {
        this(_space, 10.0);
    }

    /**
     * Constructs cubic boundary for the given Space, with each edge of length boxSize.
     */
    public BoundaryRectangularPeriodic(Space _space, double boxSize) {
        super(_space, boxSize);
        tempImage = space.makeVector();
        // call updateDimensions again so dimensionsHalf is updated
        updateDimensions();
    }

    /**
     * Constructs rectangular boundary for the given Space, with each edge of length boxSize.
     */
    public BoundaryRectangularPeriodic(Space _space, double[] boxSize) {
        super(_space, boxSize);
        tempImage = space.makeVector();
        // call updateDimensions again so dimensionsHalf is updated
        updateDimensions();
    }

    public void updateDimensions() {
        super.updateDimensions();
    }
<<<<<<< HEAD
    
    public void nearestImage(Vector dr) {
        dr.nearestImage(dimensionsHalf, dimensions);
=======

    public IndexIteratorSizable getIndexIterator() {
        return new IndexIteratorRectangular(space.D());
>>>>>>> 92f62bef
    }

    public Vector centralImage(Vector r) {
        tempImage.E(r);
        nearestImage(tempImage);
        tempImage.ME(r);
        return tempImage;
    }

    public void nearestImage(Vector dr) {
        dr.nearestImage(dimensions);
    }

    public boolean getPeriodicity(int d) {
        return true;
    }
<<<<<<< HEAD

    private static final long serialVersionUID = 1L;
    public final Vector dimensionsHalf;
    protected final Vector tempImage;
=======
>>>>>>> 92f62bef
}<|MERGE_RESOLUTION|>--- conflicted
+++ resolved
@@ -44,15 +44,9 @@
     public void updateDimensions() {
         super.updateDimensions();
     }
-<<<<<<< HEAD
-    
-    public void nearestImage(Vector dr) {
-        dr.nearestImage(dimensionsHalf, dimensions);
-=======
 
     public IndexIteratorSizable getIndexIterator() {
         return new IndexIteratorRectangular(space.D());
->>>>>>> 92f62bef
     }
 
     public Vector centralImage(Vector r) {
@@ -69,11 +63,4 @@
     public boolean getPeriodicity(int d) {
         return true;
     }
-<<<<<<< HEAD
-
-    private static final long serialVersionUID = 1L;
-    public final Vector dimensionsHalf;
-    protected final Vector tempImage;
-=======
->>>>>>> 92f62bef
 }