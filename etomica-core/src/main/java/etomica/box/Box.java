/* This Source Code Form is subject to the terms of the Mozilla Public
 * License, v. 2.0. If a copy of the MPL was not distributed with this
 * file, You can obtain one at http://mozilla.org/MPL/2.0/. */

package etomica.box;

import etomica.action.BoxInflate;
import etomica.api.*;
import etomica.atom.AtomArrayList;
import etomica.atom.MoleculeArrayList;
import etomica.space.Boundary;
import etomica.space.BoundaryRectangularPeriodic;
import etomica.space.ISpace;
import etomica.util.Arrays;
import etomica.util.Debug;

/**
 * A Box collects all atoms that interact with one another; atoms in different
 * boxes do not interact. These are the important features of a Box:
 * <p>
 * <ul>
 * <li>It holds lists of the molecules in the box, including a list of all
 * molecules, and an array of lists that can be selected by Species.</li>
 * <li>It holds a list of all atoms in the box.</li>
 * <li>It holds a Boundary object that
 * defines the volume of the box and the behavior of atoms as they move into or
 * across the boundary of the box.</li>
 * <li>It maintains a list of listeners that are informed when significant
 * events happen in the box (such as when molecules are added or removed).</li>
 * <li>Each Box has a unique index assigned when it is constructed.
 * The index assignment begins at 0 and is incremented after each Box
 * construction. This index is useful when collecting things in reference to the
 * box.</li>
 * </ul>
 * The box maintains index values for each molecule and each atom. These values
 * are held as integer fields by the corresponding Molecule and Atom instances.
 * The indices are assigned when molecule (and its atoms) are added to the box via
 * the addMolecule method. The indices are assigned to match the index in the list
 * holding the molecule/atom.
 * <br>
 * A box is acted upon by an Integrator instance to move its atoms around and
 * generate configurations. <br>
 * A simulation may involve more than one box. All Box instances should be
 * registered with the simulation via {@link etomica.simulation.Simulation#addBox(IBox)} and
 * may be accessed via the simulation's getBox method.
 * 
 * @author David Kofke, Andrew Schultz
 * @see Boundary
 * @see BoxEventManager
 */
public class Box implements java.io.Serializable, IBox {

    private static final long serialVersionUID = 2L;
    /**
     * List of leaf atoms in box
     */
    protected final AtomArrayList leafList;
    protected final AtomSetAllMolecules allMoleculeList;
    private final BoxEventManager eventManager;
    private final ISpace space;
    protected int[] indexReservoir;
    protected int reservoirSize = 50;
    protected int reservoirCount;
    protected int maxIndex;
    protected MoleculeArrayList[] moleculeLists;
    private IBoundary boundary;
    private int index;
  
    /**
     * Constructs box with default rectangular periodic boundary.
     */
    public Box(ISpace _space) {
        this(new BoundaryRectangularPeriodic(_space), _space);
    }
     
    /**
     * Constructs box with the given boundary
     */
    public Box(IBoundary boundary, ISpace _space) {
    	this.space = _space;
        eventManager = new BoxEventManager(this);
        setBoundary(boundary);

        moleculeLists = new MoleculeArrayList[0];
        allMoleculeList = new AtomSetAllMolecules();
        allMoleculeList.setMoleculeLists(moleculeLists);
        leafList = new AtomArrayList();
<<<<<<< HEAD

        indexReservoir = new int[reservoirSize];
        maxIndex = -1;
        reservoirCount = 0;
=======
>>>>>>> e20bc503
    }
    
    public int getIndex() {
        return index;
    }

    public void setIndex(int newIndex) {
        index = newIndex;
    }

    public String toString() {
        return "Box"+getIndex();
    }
    
    public IMolecule addNewMolecule(ISpecies species) {
        IMolecule aNew = species.makeMolecule();
        addMolecule(aNew);
        return aNew;
    }

    public void addMolecule(IMolecule molecule) {
        int speciesIndex = molecule.getType().getIndex();
        if (Debug.ON) {
            for (int i=0; i<moleculeLists[speciesIndex].getMoleculeCount(); i++) {
                if (moleculeLists[speciesIndex].getMolecule(i) == molecule) {
                    throw new RuntimeException("you bastard!");
                }
            }
        }
        molecule.setIndex(moleculeLists[speciesIndex].getMoleculeCount());
        moleculeLists[speciesIndex].add(molecule);
        allMoleculeList.setMoleculeLists(moleculeLists);

        IAtomList childList = molecule.getChildList();
        int nLeafAtoms = leafList.getAtomCount();
        for (int iChild = 0; iChild < childList.getAtomCount(); iChild++) {
            IAtom childAtom = childList.getAtom(iChild);
            childAtom.setLeafIndex(nLeafAtoms++);
            leafList.add(childAtom);
        }
        eventManager.moleculeAdded(molecule);

        if (Debug.ON) {
            for (int i=0; i<moleculeLists[speciesIndex].getMoleculeCount(); i++) {
                if (moleculeLists[speciesIndex].getMolecule(i).getIndex() != i) {
                    throw new RuntimeException("oops "+molecule+" "+moleculeLists[speciesIndex].getMolecule(i)+" "+i);
                }
            }
        }
    }
    
    public void removeMolecule(IMolecule molecule) {
        int moleculeIndex = molecule.getIndex();
        MoleculeArrayList moleculeList = moleculeLists[molecule.getType().getIndex()];
        if (Debug.ON && moleculeList.getMolecule(moleculeIndex) != molecule) {
            throw new IllegalArgumentException("can't find "+molecule);
        }
        if (moleculeIndex < moleculeList.getMoleculeCount()-1) {
            moleculeList.removeAndReplace(moleculeIndex);
            IMolecule replacingMolecule = moleculeList.getMolecule(moleculeIndex);
            replacingMolecule.setIndex(moleculeIndex);
            eventManager.moleculeIndexChanged(replacingMolecule, moleculeList.getMoleculeCount());
        }
        else {
            moleculeList.remove(moleculeIndex);
        }
        allMoleculeList.setMoleculeLists(moleculeLists);

        eventManager.moleculeRemoved(molecule);
        IAtomList childList = molecule.getChildList();
        for (int iChild = 0; iChild < childList.getAtomCount(); iChild++) {
            IAtom childAtom = childList.getAtom(iChild);
            int leafIndex = childAtom.getLeafIndex();
            leafList.removeAndReplace(leafIndex);
            if (leafList.getAtomCount() > leafIndex) {
                IAtom movedAtom = leafList.getAtom(leafIndex);
                int movedLeafIndex = movedAtom.getLeafIndex();
                movedAtom.setLeafIndex(leafIndex);
                eventManager.atomLeafIndexChanged(movedAtom, movedLeafIndex);
            }
        }
        leafList.maybeTrimToSize();
    }

    public void setNMolecules(ISpecies species, int n) {
        int speciesIndex = species.getIndex();
        MoleculeArrayList moleculeList = moleculeLists[speciesIndex];
        int currentNMolecules = moleculeList.getMoleculeCount();
        int moleculeLeafAtoms = 0;
        IMolecule newMolecule0 = null;
        if (currentNMolecules > 0) {
            moleculeLeafAtoms = moleculeList.getMolecule(0).getChildList().getAtomCount();
        }
        else if (n > currentNMolecules) {
            newMolecule0 = species.makeMolecule();
            moleculeLeafAtoms = newMolecule0.getChildList().getAtomCount();
        }
        notifyNewMolecules(species, (n-currentNMolecules), moleculeLeafAtoms);
        if(n < 0) {
            throw new IllegalArgumentException("Number of molecules cannot be negative");
        }
        if (n > currentNMolecules) {
            moleculeLists[species.getIndex()].ensureCapacity(n);
            leafList.ensureCapacity(leafList.getAtomCount()+(n-currentNMolecules)*moleculeLeafAtoms);
            if (newMolecule0 != null) {
                addMolecule(newMolecule0);
                currentNMolecules++;
            }
            for(int i=currentNMolecules; i<n; i++) {
                addMolecule(species.makeMolecule());
            }
        }
        else {
            for (int i=currentNMolecules; i>n; i--) {
                removeMolecule(moleculeList.getMolecule(i-1));
            }
        }
    }

    public int getNMolecules(ISpecies species) {
        int speciesIndex = species.getIndex();
        return moleculeLists[speciesIndex].getMoleculeCount();
    }

    public IMoleculeList getMoleculeList(ISpecies species) {
        return moleculeLists[species.getIndex()];
    }

    public IMoleculeList getMoleculeList() {
        return allMoleculeList;
    }

    public final IBoundary getBoundary() {return boundary;}
    
    public void setBoundary(IBoundary b) {
        boundary = b;
        boundary.setBox(this);
     }

    public void setDensity(double rho) {
        double vNew = getMoleculeList().getMoleculeCount()/rho;
        double scale = Math.pow(vNew/boundary.volume(), 1.0/space.D());
        BoxInflate inflater = new BoxInflate(this, space);
        inflater.setScale(scale);
        inflater.actionPerformed();
    };

    public IBoxEventManager getEventManager() {
        return eventManager;
    }

    public void addSpeciesNotify(ISpecies species) {
        moleculeLists = (MoleculeArrayList[])Arrays.addObject(moleculeLists, new MoleculeArrayList());
        allMoleculeList.setMoleculeLists(moleculeLists);
    }

    public void removeSpeciesNotify(ISpecies species) {
        moleculeLists = (MoleculeArrayList[])Arrays.removeObject(moleculeLists, moleculeLists[species.getIndex()]);
        allMoleculeList.setMoleculeLists(moleculeLists);
    }

    public IAtomList getLeafList() {
        return leafList;
    }

    /**
     * Notifies the SpeciesMaster that the given number of new Atoms will be
     * added to the system.  It's not required to call this method before
     * adding atoms, but if adding many Atoms, calling this will improve
     * performance.
     */
    protected void notifyNewMolecules(ISpecies species, int numNewMolecules, int moleculeLeafAtoms) {
        if (numNewMolecules < 1) return;
        // has no actual effect within this object.  We just notify things to
        // prepare for an increase in the max index.  If things assume that the
        // actual max index has already increased, there's no harm since
        // there's nothing that says the max index can't be too large.
        int numNewLeafAtoms = numNewMolecules * moleculeLeafAtoms;
        eventManager.numberMolecules(species, moleculeLists[species.getIndex()].getMoleculeCount() + numNewMolecules);
        if (numNewLeafAtoms > 1) {
            eventManager.globalAtomLeafIndexChanged(leafList.getAtomCount() + numNewLeafAtoms);
        }
    }
<<<<<<< HEAD
=======

    /**
     * List of leaf atoms in box
     */
    protected final AtomArrayList leafList;

    private static final long serialVersionUID = 2L;
    private IBoundary boundary;;
    private final BoxEventManager eventManager;
    protected MoleculeArrayList[] moleculeLists;
    private int index;
    private final ISpace space;
    protected final AtomSetAllMolecules allMoleculeList;
>>>>>>> e20bc503
}<|MERGE_RESOLUTION|>--- conflicted
+++ resolved
@@ -58,21 +58,17 @@
     protected final AtomSetAllMolecules allMoleculeList;
     private final BoxEventManager eventManager;
     private final ISpace space;
-    protected int[] indexReservoir;
-    protected int reservoirSize = 50;
-    protected int reservoirCount;
-    protected int maxIndex;
     protected MoleculeArrayList[] moleculeLists;
     private IBoundary boundary;
     private int index;
-  
+
     /**
      * Constructs box with default rectangular periodic boundary.
      */
     public Box(ISpace _space) {
         this(new BoundaryRectangularPeriodic(_space), _space);
     }
-     
+
     /**
      * Constructs box with the given boundary
      */
@@ -85,15 +81,8 @@
         allMoleculeList = new AtomSetAllMolecules();
         allMoleculeList.setMoleculeLists(moleculeLists);
         leafList = new AtomArrayList();
-<<<<<<< HEAD
-
-        indexReservoir = new int[reservoirSize];
-        maxIndex = -1;
-        reservoirCount = 0;
-=======
->>>>>>> e20bc503
-    }
-    
+    }
+
     public int getIndex() {
         return index;
     }
@@ -142,7 +131,7 @@
             }
         }
     }
-    
+
     public void removeMolecule(IMolecule molecule) {
         int moleculeIndex = molecule.getIndex();
         MoleculeArrayList moleculeList = moleculeLists[molecule.getType().getIndex()];
@@ -225,7 +214,7 @@
     }
 
     public final IBoundary getBoundary() {return boundary;}
-    
+
     public void setBoundary(IBoundary b) {
         boundary = b;
         boundary.setBox(this);
@@ -275,20 +264,4 @@
             eventManager.globalAtomLeafIndexChanged(leafList.getAtomCount() + numNewLeafAtoms);
         }
     }
-<<<<<<< HEAD
-=======
-
-    /**
-     * List of leaf atoms in box
-     */
-    protected final AtomArrayList leafList;
-
-    private static final long serialVersionUID = 2L;
-    private IBoundary boundary;;
-    private final BoxEventManager eventManager;
-    protected MoleculeArrayList[] moleculeLists;
-    private int index;
-    private final ISpace space;
-    protected final AtomSetAllMolecules allMoleculeList;
->>>>>>> e20bc503
 }