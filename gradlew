#!/usr/bin/env sh

#
# Copyright 2015 the original author or authors.
#
# Licensed under the Apache License, Version 2.0 (the "License");
# you may not use this file except in compliance with the License.
# You may obtain a copy of the License at
#
#      https://www.apache.org/licenses/LICENSE-2.0
#
# Unless required by applicable law or agreed to in writing, software
# distributed under the License is distributed on an "AS IS" BASIS,
# WITHOUT WARRANTIES OR CONDITIONS OF ANY KIND, either express or implied.
# See the License for the specific language governing permissions and
# limitations under the License.
#

##############################################################################
##
##  Gradle start up script for UN*X
##
##############################################################################

# Attempt to set APP_HOME
# Resolve links: $0 may be a link
PRG="$0"
# Need this for relative symlinks.
while [ -h "$PRG" ] ; do
    ls=`ls -ld "$PRG"`
    link=`expr "$ls" : '.*-> \(.*\)$'`
    if expr "$link" : '/.*' > /dev/null; then
        PRG="$link"
    else
        PRG=`dirname "$PRG"`"/$link"
    fi
done
SAVED="`pwd`"
cd "`dirname \"$PRG\"`/" >/dev/null
APP_HOME="`pwd -P`"
cd "$SAVED" >/dev/null

APP_NAME="Gradle"
APP_BASE_NAME=`basename "$0"`

# Add default JVM options here. You can also use JAVA_OPTS and GRADLE_OPTS to pass JVM options to this script.
<<<<<<< HEAD
DEFAULT_JVM_OPTS='"-Xmx64m" "-Xms64m"'
=======
DEFAULT_JVM_OPTS='"-Xmx64m"'
>>>>>>> a66f782e

# Use the maximum available, or set MAX_FD != -1 to use that value.
MAX_FD="maximum"

warn () {
    echo "$*"
}

die () {
    echo
    echo "$*"
    echo
    exit 1
}

# OS specific support (must be 'true' or 'false').
cygwin=false
msys=false
darwin=false
nonstop=false
case "`uname`" in
  CYGWIN* )
    cygwin=true
    ;;
  Darwin* )
    darwin=true
    ;;
  MINGW* )
    msys=true
    ;;
  NONSTOP* )
    nonstop=true
    ;;
esac

CLASSPATH=$APP_HOME/gradle/wrapper/gradle-wrapper.jar


# Determine the Java command to use to start the JVM.
if [ -n "$JAVA_HOME" ] ; then
    if [ -x "$JAVA_HOME/jre/sh/java" ] ; then
        # IBM's JDK on AIX uses strange locations for the executables
        JAVACMD="$JAVA_HOME/jre/sh/java"
    else
        JAVACMD="$JAVA_HOME/bin/java"
    fi
    if [ ! -x "$JAVACMD" ] ; then
        die "ERROR: JAVA_HOME is set to an invalid directory: $JAVA_HOME

Please set the JAVA_HOME variable in your environment to match the
location of your Java installation."
    fi
else
    JAVACMD="java"
    which java >/dev/null 2>&1 || die "ERROR: JAVA_HOME is not set and no 'java' command could be found in your PATH.

Please set the JAVA_HOME variable in your environment to match the
location of your Java installation."
fi

# Increase the maximum file descriptors if we can.
if [ "$cygwin" = "false" -a "$darwin" = "false" -a "$nonstop" = "false" ] ; then
    MAX_FD_LIMIT=`ulimit -H -n`
    if [ $? -eq 0 ] ; then
        if [ "$MAX_FD" = "maximum" -o "$MAX_FD" = "max" ] ; then
            MAX_FD="$MAX_FD_LIMIT"
        fi
        ulimit -n $MAX_FD
        if [ $? -ne 0 ] ; then
            warn "Could not set maximum file descriptor limit: $MAX_FD"
        fi
    else
        warn "Could not query maximum file descriptor limit: $MAX_FD_LIMIT"
    fi
fi

# For Darwin, add options to specify how the application appears in the dock
if $darwin; then
    GRADLE_OPTS="$GRADLE_OPTS \"-Xdock:name=$APP_NAME\" \"-Xdock:icon=$APP_HOME/media/gradle.icns\""
fi

# For Cygwin or MSYS, switch paths to Windows format before running java
if [ "$cygwin" = "true" -o "$msys" = "true" ] ; then
    APP_HOME=`cygpath --path --mixed "$APP_HOME"`
    CLASSPATH=`cygpath --path --mixed "$CLASSPATH"`

    JAVACMD=`cygpath --unix "$JAVACMD"`

    # We build the pattern for arguments to be converted via cygpath
    ROOTDIRSRAW=`find -L / -maxdepth 1 -mindepth 1 -type d 2>/dev/null`
    SEP=""
    for dir in $ROOTDIRSRAW ; do
        ROOTDIRS="$ROOTDIRS$SEP$dir"
        SEP="|"
    done
    OURCYGPATTERN="(^($ROOTDIRS))"
    # Add a user-defined pattern to the cygpath arguments
    if [ "$GRADLE_CYGPATTERN" != "" ] ; then
        OURCYGPATTERN="$OURCYGPATTERN|($GRADLE_CYGPATTERN)"
    fi
    # Now convert the arguments - kludge to limit ourselves to /bin/sh
    i=0
    for arg in "$@" ; do
        CHECK=`echo "$arg"|egrep -c "$OURCYGPATTERN" -`
        CHECK2=`echo "$arg"|egrep -c "^-"`                                 ### Determine if an option

        if [ $CHECK -ne 0 ] && [ $CHECK2 -eq 0 ] ; then                    ### Added a condition
            eval `echo args$i`=`cygpath --path --ignore --mixed "$arg"`
        else
            eval `echo args$i`="\"$arg\""
        fi
        i=`expr $i + 1`
    done
    case $i in
        0) set -- ;;
        1) set -- "$args0" ;;
        2) set -- "$args0" "$args1" ;;
        3) set -- "$args0" "$args1" "$args2" ;;
        4) set -- "$args0" "$args1" "$args2" "$args3" ;;
        5) set -- "$args0" "$args1" "$args2" "$args3" "$args4" ;;
        6) set -- "$args0" "$args1" "$args2" "$args3" "$args4" "$args5" ;;
        7) set -- "$args0" "$args1" "$args2" "$args3" "$args4" "$args5" "$args6" ;;
        8) set -- "$args0" "$args1" "$args2" "$args3" "$args4" "$args5" "$args6" "$args7" ;;
        9) set -- "$args0" "$args1" "$args2" "$args3" "$args4" "$args5" "$args6" "$args7" "$args8" ;;
    esac
fi

# Escape application args
save () {
    for i do printf %s\\n "$i" | sed "s/'/'\\\\''/g;1s/^/'/;\$s/\$/' \\\\/" ; done
    echo " "
}
APP_ARGS=`save "$@"`

# Collect all arguments for the java command, following the shell quoting and substitution rules
eval set -- $DEFAULT_JVM_OPTS $JAVA_OPTS $GRADLE_OPTS "\"-Dorg.gradle.appname=$APP_BASE_NAME\"" -classpath "\"$CLASSPATH\"" org.gradle.wrapper.GradleWrapperMain "$APP_ARGS"

exec "$JAVACMD" "$@"<|MERGE_RESOLUTION|>--- conflicted
+++ resolved
@@ -1,20 +1,4 @@
 #!/usr/bin/env sh
-
-#
-# Copyright 2015 the original author or authors.
-#
-# Licensed under the Apache License, Version 2.0 (the "License");
-# you may not use this file except in compliance with the License.
-# You may obtain a copy of the License at
-#
-#      https://www.apache.org/licenses/LICENSE-2.0
-#
-# Unless required by applicable law or agreed to in writing, software
-# distributed under the License is distributed on an "AS IS" BASIS,
-# WITHOUT WARRANTIES OR CONDITIONS OF ANY KIND, either express or implied.
-# See the License for the specific language governing permissions and
-# limitations under the License.
-#
 
 ##############################################################################
 ##
@@ -44,11 +28,7 @@
 APP_BASE_NAME=`basename "$0"`
 
 # Add default JVM options here. You can also use JAVA_OPTS and GRADLE_OPTS to pass JVM options to this script.
-<<<<<<< HEAD
-DEFAULT_JVM_OPTS='"-Xmx64m" "-Xms64m"'
-=======
 DEFAULT_JVM_OPTS='"-Xmx64m"'
->>>>>>> a66f782e
 
 # Use the maximum available, or set MAX_FD != -1 to use that value.
 MAX_FD="maximum"
@@ -85,7 +65,6 @@
 esac
 
 CLASSPATH=$APP_HOME/gradle/wrapper/gradle-wrapper.jar
-
 
 # Determine the Java command to use to start the JVM.
 if [ -n "$JAVA_HOME" ] ; then
@@ -130,11 +109,10 @@
     GRADLE_OPTS="$GRADLE_OPTS \"-Xdock:name=$APP_NAME\" \"-Xdock:icon=$APP_HOME/media/gradle.icns\""
 fi
 
-# For Cygwin or MSYS, switch paths to Windows format before running java
-if [ "$cygwin" = "true" -o "$msys" = "true" ] ; then
+# For Cygwin, switch paths to Windows format before running java
+if $cygwin ; then
     APP_HOME=`cygpath --path --mixed "$APP_HOME"`
     CLASSPATH=`cygpath --path --mixed "$CLASSPATH"`
-
     JAVACMD=`cygpath --unix "$JAVACMD"`
 
     # We build the pattern for arguments to be converted via cygpath
@@ -160,19 +138,19 @@
         else
             eval `echo args$i`="\"$arg\""
         fi
-        i=`expr $i + 1`
+        i=$((i+1))
     done
     case $i in
-        0) set -- ;;
-        1) set -- "$args0" ;;
-        2) set -- "$args0" "$args1" ;;
-        3) set -- "$args0" "$args1" "$args2" ;;
-        4) set -- "$args0" "$args1" "$args2" "$args3" ;;
-        5) set -- "$args0" "$args1" "$args2" "$args3" "$args4" ;;
-        6) set -- "$args0" "$args1" "$args2" "$args3" "$args4" "$args5" ;;
-        7) set -- "$args0" "$args1" "$args2" "$args3" "$args4" "$args5" "$args6" ;;
-        8) set -- "$args0" "$args1" "$args2" "$args3" "$args4" "$args5" "$args6" "$args7" ;;
-        9) set -- "$args0" "$args1" "$args2" "$args3" "$args4" "$args5" "$args6" "$args7" "$args8" ;;
+        (0) set -- ;;
+        (1) set -- "$args0" ;;
+        (2) set -- "$args0" "$args1" ;;
+        (3) set -- "$args0" "$args1" "$args2" ;;
+        (4) set -- "$args0" "$args1" "$args2" "$args3" ;;
+        (5) set -- "$args0" "$args1" "$args2" "$args3" "$args4" ;;
+        (6) set -- "$args0" "$args1" "$args2" "$args3" "$args4" "$args5" ;;
+        (7) set -- "$args0" "$args1" "$args2" "$args3" "$args4" "$args5" "$args6" ;;
+        (8) set -- "$args0" "$args1" "$args2" "$args3" "$args4" "$args5" "$args6" "$args7" ;;
+        (9) set -- "$args0" "$args1" "$args2" "$args3" "$args4" "$args5" "$args6" "$args7" "$args8" ;;
     esac
 fi
 
@@ -181,9 +159,14 @@
     for i do printf %s\\n "$i" | sed "s/'/'\\\\''/g;1s/^/'/;\$s/\$/' \\\\/" ; done
     echo " "
 }
-APP_ARGS=`save "$@"`
+APP_ARGS=$(save "$@")
 
 # Collect all arguments for the java command, following the shell quoting and substitution rules
 eval set -- $DEFAULT_JVM_OPTS $JAVA_OPTS $GRADLE_OPTS "\"-Dorg.gradle.appname=$APP_BASE_NAME\"" -classpath "\"$CLASSPATH\"" org.gradle.wrapper.GradleWrapperMain "$APP_ARGS"
 
+# by default we should be in the correct project dir, but when run from Finder on Mac, the cwd is wrong
+if [ "$(uname)" = "Darwin" ] && [ "$HOME" = "$PWD" ]; then
+  cd "$(dirname "$0")"
+fi
+
 exec "$JAVACMD" "$@"